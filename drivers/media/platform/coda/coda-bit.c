/*
 * Coda multi-standard codec IP - BIT processor functions
 *
 * Copyright (C) 2012 Vista Silicon S.L.
 *    Javier Martin, <javier.martin@vista-silicon.com>
 *    Xavier Duret
 * Copyright (C) 2012-2014 Philipp Zabel, Pengutronix
 *
 * This program is free software; you can redistribute it and/or modify
 * it under the terms of the GNU General Public License as published by
 * the Free Software Foundation; either version 2 of the License, or
 * (at your option) any later version.
 */

#include <linux/clk.h>
#include <linux/irqreturn.h>
#include <linux/kernel.h>
#include <linux/log2.h>
#include <linux/platform_device.h>
#include <linux/reset.h>
#include <linux/slab.h>
#include <linux/videodev2.h>

#include <media/v4l2-common.h>
#include <media/v4l2-ctrls.h>
#include <media/v4l2-fh.h>
#include <media/v4l2-mem2mem.h>
#include <media/videobuf2-v4l2.h>
#include <media/videobuf2-dma-contig.h>
#include <media/videobuf2-vmalloc.h>

#include "coda.h"
#include "imx-vdoa.h"
#define CREATE_TRACE_POINTS
#include "trace.h"

#define CODA_PARA_BUF_SIZE	(10 * 1024)
#define CODA7_PS_BUF_SIZE	0x28000
#define CODA9_PS_SAVE_SIZE	(512 * 1024)

#define CODA_DEFAULT_GAMMA	4096
#define CODA9_DEFAULT_GAMMA	24576	/* 0.75 * 32768 */

static void coda_free_bitstream_buffer(struct coda_ctx *ctx);

static inline int coda_is_initialized(struct coda_dev *dev)
{
	return coda_read(dev, CODA_REG_BIT_CUR_PC) != 0;
}

static inline unsigned long coda_isbusy(struct coda_dev *dev)
{
	return coda_read(dev, CODA_REG_BIT_BUSY);
}

static int coda_wait_timeout(struct coda_dev *dev)
{
	unsigned long timeout = jiffies + msecs_to_jiffies(1000);

	while (coda_isbusy(dev)) {
		if (time_after(jiffies, timeout))
			return -ETIMEDOUT;
	}
	return 0;
}

static void coda_command_async(struct coda_ctx *ctx, int cmd)
{
	struct coda_dev *dev = ctx->dev;

	if (dev->devtype->product == CODA_960 ||
	    dev->devtype->product == CODA_7541) {
		/* Restore context related registers to CODA */
		coda_write(dev, ctx->bit_stream_param,
				CODA_REG_BIT_BIT_STREAM_PARAM);
		coda_write(dev, ctx->frm_dis_flg,
				CODA_REG_BIT_FRM_DIS_FLG(ctx->reg_idx));
		coda_write(dev, ctx->frame_mem_ctrl,
				CODA_REG_BIT_FRAME_MEM_CTRL);
		coda_write(dev, ctx->workbuf.paddr, CODA_REG_BIT_WORK_BUF_ADDR);
	}

	if (dev->devtype->product == CODA_960) {
		coda_write(dev, 1, CODA9_GDI_WPROT_ERR_CLR);
		coda_write(dev, 0, CODA9_GDI_WPROT_RGN_EN);
	}

	coda_write(dev, CODA_REG_BIT_BUSY_FLAG, CODA_REG_BIT_BUSY);

	coda_write(dev, ctx->idx, CODA_REG_BIT_RUN_INDEX);
	coda_write(dev, ctx->params.codec_mode, CODA_REG_BIT_RUN_COD_STD);
	coda_write(dev, ctx->params.codec_mode_aux, CODA7_REG_BIT_RUN_AUX_STD);

	trace_coda_bit_run(ctx, cmd);

	coda_write(dev, cmd, CODA_REG_BIT_RUN_COMMAND);
}

static int coda_command_sync(struct coda_ctx *ctx, int cmd)
{
	struct coda_dev *dev = ctx->dev;
	int ret;

	coda_command_async(ctx, cmd);
	ret = coda_wait_timeout(dev);
	trace_coda_bit_done(ctx);

	return ret;
}

int coda_hw_reset(struct coda_ctx *ctx)
{
	struct coda_dev *dev = ctx->dev;
	unsigned long timeout;
	unsigned int idx;
	int ret;

	if (!dev->rstc)
		return -ENOENT;

	idx = coda_read(dev, CODA_REG_BIT_RUN_INDEX);

	if (dev->devtype->product == CODA_960) {
		timeout = jiffies + msecs_to_jiffies(100);
		coda_write(dev, 0x11, CODA9_GDI_BUS_CTRL);
		while (coda_read(dev, CODA9_GDI_BUS_STATUS) != 0x77) {
			if (time_after(jiffies, timeout))
				return -ETIME;
			cpu_relax();
		}
	}

	ret = reset_control_reset(dev->rstc);
	if (ret < 0)
		return ret;

	if (dev->devtype->product == CODA_960)
		coda_write(dev, 0x00, CODA9_GDI_BUS_CTRL);
	coda_write(dev, CODA_REG_BIT_BUSY_FLAG, CODA_REG_BIT_BUSY);
	coda_write(dev, CODA_REG_RUN_ENABLE, CODA_REG_BIT_CODE_RUN);
	ret = coda_wait_timeout(dev);
	coda_write(dev, idx, CODA_REG_BIT_RUN_INDEX);

	return ret;
}

static void coda_kfifo_sync_from_device(struct coda_ctx *ctx)
{
	struct __kfifo *kfifo = &ctx->bitstream_fifo.kfifo;
	struct coda_dev *dev = ctx->dev;
	u32 rd_ptr;

	rd_ptr = coda_read(dev, CODA_REG_BIT_RD_PTR(ctx->reg_idx));
	kfifo->out = (kfifo->in & ~kfifo->mask) |
		      (rd_ptr - ctx->bitstream.paddr);
	if (kfifo->out > kfifo->in)
		kfifo->out -= kfifo->mask + 1;
}

static void coda_kfifo_sync_to_device_full(struct coda_ctx *ctx)
{
	struct __kfifo *kfifo = &ctx->bitstream_fifo.kfifo;
	struct coda_dev *dev = ctx->dev;
	u32 rd_ptr, wr_ptr;

	rd_ptr = ctx->bitstream.paddr + (kfifo->out & kfifo->mask);
	coda_write(dev, rd_ptr, CODA_REG_BIT_RD_PTR(ctx->reg_idx));
	wr_ptr = ctx->bitstream.paddr + (kfifo->in & kfifo->mask);
	coda_write(dev, wr_ptr, CODA_REG_BIT_WR_PTR(ctx->reg_idx));
}

static void coda_kfifo_sync_to_device_write(struct coda_ctx *ctx)
{
	struct __kfifo *kfifo = &ctx->bitstream_fifo.kfifo;
	struct coda_dev *dev = ctx->dev;
	u32 wr_ptr;

	wr_ptr = ctx->bitstream.paddr + (kfifo->in & kfifo->mask);
	coda_write(dev, wr_ptr, CODA_REG_BIT_WR_PTR(ctx->reg_idx));
}

static int coda_bitstream_pad(struct coda_ctx *ctx, u32 size)
{
	unsigned char *buf;
	u32 n;

	if (size < 6)
		size = 6;

	buf = kmalloc(size, GFP_KERNEL);
	if (!buf)
		return -ENOMEM;

	coda_h264_filler_nal(size, buf);
	n = kfifo_in(&ctx->bitstream_fifo, buf, size);
	kfree(buf);

	return (n < size) ? -ENOSPC : 0;
}

static int coda_bitstream_queue(struct coda_ctx *ctx,
				struct vb2_v4l2_buffer *src_buf)
{
	u32 src_size = vb2_get_plane_payload(&src_buf->vb2_buf, 0);
	u32 n;

	n = kfifo_in(&ctx->bitstream_fifo,
			vb2_plane_vaddr(&src_buf->vb2_buf, 0), src_size);
	if (n < src_size)
		return -ENOSPC;

	src_buf->sequence = ctx->qsequence++;

	return 0;
}

static bool coda_bitstream_try_queue(struct coda_ctx *ctx,
				     struct vb2_v4l2_buffer *src_buf)
{
	unsigned long payload = vb2_get_plane_payload(&src_buf->vb2_buf, 0);
	int ret;

	if (coda_get_bitstream_payload(ctx) + payload + 512 >=
	    ctx->bitstream.size)
		return false;

	if (vb2_plane_vaddr(&src_buf->vb2_buf, 0) == NULL) {
		v4l2_err(&ctx->dev->v4l2_dev, "trying to queue empty buffer\n");
		return true;
	}

	/* Add zero padding before the first H.264 buffer, if it is too small */
	if (ctx->qsequence == 0 && payload < 512 &&
	    ctx->codec->src_fourcc == V4L2_PIX_FMT_H264)
		coda_bitstream_pad(ctx, 512 - payload);

	ret = coda_bitstream_queue(ctx, src_buf);
	if (ret < 0) {
		v4l2_err(&ctx->dev->v4l2_dev, "bitstream buffer overflow\n");
		return false;
	}
	/* Sync read pointer to device */
	if (ctx == v4l2_m2m_get_curr_priv(ctx->dev->m2m_dev))
		coda_kfifo_sync_to_device_write(ctx);

	ctx->hold = false;

	return true;
}

void coda_fill_bitstream(struct coda_ctx *ctx, struct list_head *buffer_list)
{
	struct vb2_v4l2_buffer *src_buf;
	struct coda_buffer_meta *meta;
	unsigned long flags;
	u32 start;

	if (ctx->bit_stream_param & CODA_BIT_STREAM_END_FLAG)
		return;

	while (v4l2_m2m_num_src_bufs_ready(ctx->fh.m2m_ctx) > 0) {
		/*
		 * Only queue a single JPEG into the bitstream buffer, except
		 * to increase payload over 512 bytes or if in hold state.
		 */
		if (ctx->codec->src_fourcc == V4L2_PIX_FMT_JPEG &&
		    (coda_get_bitstream_payload(ctx) >= 512) && !ctx->hold)
			break;

		src_buf = v4l2_m2m_next_src_buf(ctx->fh.m2m_ctx);

		/* Drop frames that do not start/end with a SOI/EOI markers */
		if (ctx->codec->src_fourcc == V4L2_PIX_FMT_JPEG &&
		    !coda_jpeg_check_buffer(ctx, &src_buf->vb2_buf)) {
			v4l2_err(&ctx->dev->v4l2_dev,
				 "dropping invalid JPEG frame %d\n",
				 ctx->qsequence);
			src_buf = v4l2_m2m_src_buf_remove(ctx->fh.m2m_ctx);
			if (buffer_list) {
				struct v4l2_m2m_buffer *m2m_buf;

				m2m_buf = container_of(src_buf,
						       struct v4l2_m2m_buffer,
						       vb);
				list_add_tail(&m2m_buf->list, buffer_list);
			} else {
				v4l2_m2m_buf_done(src_buf, VB2_BUF_STATE_ERROR);
			}
			continue;
		}

		/* Dump empty buffers */
		if (!vb2_get_plane_payload(&src_buf->vb2_buf, 0)) {
			src_buf = v4l2_m2m_src_buf_remove(ctx->fh.m2m_ctx);
			v4l2_m2m_buf_done(src_buf, VB2_BUF_STATE_DONE);
			continue;
		}

		/* Buffer start position */
		start = ctx->bitstream_fifo.kfifo.in &
			ctx->bitstream_fifo.kfifo.mask;

		if (coda_bitstream_try_queue(ctx, src_buf)) {
			/*
			 * Source buffer is queued in the bitstream ringbuffer;
			 * queue the timestamp and mark source buffer as done
			 */
			src_buf = v4l2_m2m_src_buf_remove(ctx->fh.m2m_ctx);

			meta = kmalloc(sizeof(*meta), GFP_KERNEL);
			if (meta) {
				meta->sequence = src_buf->sequence;
				meta->timecode = src_buf->timecode;
				meta->timestamp = src_buf->vb2_buf.timestamp;
				meta->start = start;
				meta->end = ctx->bitstream_fifo.kfifo.in &
					    ctx->bitstream_fifo.kfifo.mask;
				spin_lock_irqsave(&ctx->buffer_meta_lock,
						  flags);
				list_add_tail(&meta->list,
					      &ctx->buffer_meta_list);
				ctx->num_metas++;
				spin_unlock_irqrestore(&ctx->buffer_meta_lock,
						       flags);

				trace_coda_bit_queue(ctx, src_buf, meta);
			}

			if (buffer_list) {
				struct v4l2_m2m_buffer *m2m_buf;

				m2m_buf = container_of(src_buf,
						       struct v4l2_m2m_buffer,
						       vb);
				list_add_tail(&m2m_buf->list, buffer_list);
			} else {
				v4l2_m2m_buf_done(src_buf, VB2_BUF_STATE_DONE);
			}
		} else {
			break;
		}
	}
}

void coda_bit_stream_end_flag(struct coda_ctx *ctx)
{
	struct coda_dev *dev = ctx->dev;

	ctx->bit_stream_param |= CODA_BIT_STREAM_END_FLAG;

	/* If this context is currently running, update the hardware flag */
	if ((dev->devtype->product == CODA_960) &&
	    coda_isbusy(dev) &&
	    (ctx->idx == coda_read(dev, CODA_REG_BIT_RUN_INDEX))) {
		coda_write(dev, ctx->bit_stream_param,
			   CODA_REG_BIT_BIT_STREAM_PARAM);
	}
}

static void coda_parabuf_write(struct coda_ctx *ctx, int index, u32 value)
{
	struct coda_dev *dev = ctx->dev;
	u32 *p = ctx->parabuf.vaddr;

	if (dev->devtype->product == CODA_DX6)
		p[index] = value;
	else
		p[index ^ 1] = value;
}

static inline int coda_alloc_context_buf(struct coda_ctx *ctx,
					 struct coda_aux_buf *buf, size_t size,
					 const char *name)
{
	return coda_alloc_aux_buf(ctx->dev, buf, size, name, ctx->debugfs_entry);
}


static void coda_free_framebuffers(struct coda_ctx *ctx)
{
	int i;

	for (i = 0; i < CODA_MAX_FRAMEBUFFERS; i++)
		coda_free_aux_buf(ctx->dev, &ctx->internal_frames[i]);
}

static int coda_alloc_framebuffers(struct coda_ctx *ctx,
				   struct coda_q_data *q_data, u32 fourcc)
{
	struct coda_dev *dev = ctx->dev;
	int width, height;
	int ysize;
	int ret;
	int i;

	if (ctx->codec->src_fourcc == V4L2_PIX_FMT_H264 ||
<<<<<<< HEAD
	    ctx->codec->dst_fourcc == V4L2_PIX_FMT_H264) {
=======
	    ctx->codec->dst_fourcc == V4L2_PIX_FMT_H264 ||
	    ctx->codec->dst_fourcc == V4L2_PIX_FMT_MPEG4) {
>>>>>>> bb176f67
		width = round_up(q_data->width, 16);
		height = round_up(q_data->height, 16);
	} else {
		width = round_up(q_data->width, 8);
		height = q_data->height;
	}
	ysize = width * height;

	/* Allocate frame buffers */
	for (i = 0; i < ctx->num_internal_frames; i++) {
		size_t size;
		char *name;

		if (ctx->tiled_map_type == GDI_TILED_FRAME_MB_RASTER_MAP)
			size = round_up(ysize, 4096) + ysize / 2;
		else
			size = ysize + ysize / 2;
		if (ctx->codec->src_fourcc == V4L2_PIX_FMT_H264 &&
		    dev->devtype->product != CODA_DX6)
			size += ysize / 4;
		name = kasprintf(GFP_KERNEL, "fb%d", i);
		ret = coda_alloc_context_buf(ctx, &ctx->internal_frames[i],
					     size, name);
		kfree(name);
		if (ret < 0) {
			coda_free_framebuffers(ctx);
			return ret;
		}
	}

	/* Register frame buffers in the parameter buffer */
	for (i = 0; i < ctx->num_internal_frames; i++) {
		u32 y, cb, cr, mvcol;

		/* Start addresses of Y, Cb, Cr planes */
		y = ctx->internal_frames[i].paddr;
		cb = y + ysize;
		cr = y + ysize + ysize/4;
		mvcol = y + ysize + ysize/4 + ysize/4;
		if (ctx->tiled_map_type == GDI_TILED_FRAME_MB_RASTER_MAP) {
			cb = round_up(cb, 4096);
			mvcol = cb + ysize/2;
			cr = 0;
			/* Packed 20-bit MSB of base addresses */
			/* YYYYYCCC, CCyyyyyc, cccc.... */
			y = (y & 0xfffff000) | cb >> 20;
			cb = (cb & 0x000ff000) << 12;
		}
		coda_parabuf_write(ctx, i * 3 + 0, y);
		coda_parabuf_write(ctx, i * 3 + 1, cb);
		coda_parabuf_write(ctx, i * 3 + 2, cr);

		/* mvcol buffer for h.264 */
		if (ctx->codec->src_fourcc == V4L2_PIX_FMT_H264 &&
		    dev->devtype->product != CODA_DX6)
			coda_parabuf_write(ctx, 96 + i, mvcol);
	}

	/* mvcol buffer for mpeg4 */
	if ((dev->devtype->product != CODA_DX6) &&
	    (ctx->codec->src_fourcc == V4L2_PIX_FMT_MPEG4))
		coda_parabuf_write(ctx, 97, ctx->internal_frames[0].paddr +
					    ysize + ysize/4 + ysize/4);

	return 0;
}

static void coda_free_context_buffers(struct coda_ctx *ctx)
{
	struct coda_dev *dev = ctx->dev;

	coda_free_aux_buf(dev, &ctx->slicebuf);
	coda_free_aux_buf(dev, &ctx->psbuf);
	if (dev->devtype->product != CODA_DX6)
		coda_free_aux_buf(dev, &ctx->workbuf);
	coda_free_aux_buf(dev, &ctx->parabuf);
}

static int coda_alloc_context_buffers(struct coda_ctx *ctx,
				      struct coda_q_data *q_data)
{
	struct coda_dev *dev = ctx->dev;
	size_t size;
	int ret;

	if (!ctx->parabuf.vaddr) {
		ret = coda_alloc_context_buf(ctx, &ctx->parabuf,
					     CODA_PARA_BUF_SIZE, "parabuf");
		if (ret < 0)
			return ret;
	}

	if (dev->devtype->product == CODA_DX6)
		return 0;

	if (!ctx->slicebuf.vaddr && q_data->fourcc == V4L2_PIX_FMT_H264) {
		/* worst case slice size */
		size = (DIV_ROUND_UP(q_data->width, 16) *
			DIV_ROUND_UP(q_data->height, 16)) * 3200 / 8 + 512;
		ret = coda_alloc_context_buf(ctx, &ctx->slicebuf, size,
					     "slicebuf");
		if (ret < 0)
			goto err;
	}

	if (!ctx->psbuf.vaddr && dev->devtype->product == CODA_7541) {
		ret = coda_alloc_context_buf(ctx, &ctx->psbuf,
					     CODA7_PS_BUF_SIZE, "psbuf");
		if (ret < 0)
			goto err;
	}

	if (!ctx->workbuf.vaddr) {
		size = dev->devtype->workbuf_size;
		if (dev->devtype->product == CODA_960 &&
		    q_data->fourcc == V4L2_PIX_FMT_H264)
			size += CODA9_PS_SAVE_SIZE;
		ret = coda_alloc_context_buf(ctx, &ctx->workbuf, size,
					     "workbuf");
		if (ret < 0)
			goto err;
	}

	return 0;

err:
	coda_free_context_buffers(ctx);
	return ret;
}

static int coda_encode_header(struct coda_ctx *ctx, struct vb2_v4l2_buffer *buf,
			      int header_code, u8 *header, int *size)
{
	struct vb2_buffer *vb = &buf->vb2_buf;
	struct coda_dev *dev = ctx->dev;
	size_t bufsize;
	int ret;
	int i;

	if (dev->devtype->product == CODA_960)
		memset(vb2_plane_vaddr(vb, 0), 0, 64);

	coda_write(dev, vb2_dma_contig_plane_dma_addr(vb, 0),
		   CODA_CMD_ENC_HEADER_BB_START);
	bufsize = vb2_plane_size(vb, 0);
	if (dev->devtype->product == CODA_960)
		bufsize /= 1024;
	coda_write(dev, bufsize, CODA_CMD_ENC_HEADER_BB_SIZE);
	coda_write(dev, header_code, CODA_CMD_ENC_HEADER_CODE);
	ret = coda_command_sync(ctx, CODA_COMMAND_ENCODE_HEADER);
	if (ret < 0) {
		v4l2_err(&dev->v4l2_dev, "CODA_COMMAND_ENCODE_HEADER timeout\n");
		return ret;
	}

	if (dev->devtype->product == CODA_960) {
		for (i = 63; i > 0; i--)
			if (((char *)vb2_plane_vaddr(vb, 0))[i] != 0)
				break;
		*size = i + 1;
	} else {
		*size = coda_read(dev, CODA_REG_BIT_WR_PTR(ctx->reg_idx)) -
			coda_read(dev, CODA_CMD_ENC_HEADER_BB_START);
	}
	memcpy(header, vb2_plane_vaddr(vb, 0), *size);

	return 0;
}

static phys_addr_t coda_iram_alloc(struct coda_iram_info *iram, size_t size)
{
	phys_addr_t ret;

	size = round_up(size, 1024);
	if (size > iram->remaining)
		return 0;
	iram->remaining -= size;

	ret = iram->next_paddr;
	iram->next_paddr += size;

	return ret;
}

static void coda_setup_iram(struct coda_ctx *ctx)
{
	struct coda_iram_info *iram_info = &ctx->iram_info;
	struct coda_dev *dev = ctx->dev;
	int w64, w128;
	int mb_width;
	int dbk_bits;
	int bit_bits;
	int ip_bits;

	memset(iram_info, 0, sizeof(*iram_info));
	iram_info->next_paddr = dev->iram.paddr;
	iram_info->remaining = dev->iram.size;

	if (!dev->iram.vaddr)
		return;

	switch (dev->devtype->product) {
	case CODA_7541:
		dbk_bits = CODA7_USE_HOST_DBK_ENABLE | CODA7_USE_DBK_ENABLE;
		bit_bits = CODA7_USE_HOST_BIT_ENABLE | CODA7_USE_BIT_ENABLE;
		ip_bits = CODA7_USE_HOST_IP_ENABLE | CODA7_USE_IP_ENABLE;
		break;
	case CODA_960:
		dbk_bits = CODA9_USE_HOST_DBK_ENABLE | CODA9_USE_DBK_ENABLE;
		bit_bits = CODA9_USE_HOST_BIT_ENABLE | CODA7_USE_BIT_ENABLE;
		ip_bits = CODA9_USE_HOST_IP_ENABLE | CODA7_USE_IP_ENABLE;
		break;
	default: /* CODA_DX6 */
		return;
	}

	if (ctx->inst_type == CODA_INST_ENCODER) {
		struct coda_q_data *q_data_src;

		q_data_src = get_q_data(ctx, V4L2_BUF_TYPE_VIDEO_OUTPUT);
		mb_width = DIV_ROUND_UP(q_data_src->width, 16);
		w128 = mb_width * 128;
		w64 = mb_width * 64;

		/* Prioritize in case IRAM is too small for everything */
		if (dev->devtype->product == CODA_7541) {
			iram_info->search_ram_size = round_up(mb_width * 16 *
							      36 + 2048, 1024);
			iram_info->search_ram_paddr = coda_iram_alloc(iram_info,
						iram_info->search_ram_size);
			if (!iram_info->search_ram_paddr) {
				pr_err("IRAM is smaller than the search ram size\n");
				goto out;
			}
			iram_info->axi_sram_use |= CODA7_USE_HOST_ME_ENABLE |
						   CODA7_USE_ME_ENABLE;
		}

		/* Only H.264BP and H.263P3 are considered */
		iram_info->buf_dbk_y_use = coda_iram_alloc(iram_info, w64);
		iram_info->buf_dbk_c_use = coda_iram_alloc(iram_info, w64);
		if (!iram_info->buf_dbk_c_use)
			goto out;
		iram_info->axi_sram_use |= dbk_bits;

		iram_info->buf_bit_use = coda_iram_alloc(iram_info, w128);
		if (!iram_info->buf_bit_use)
			goto out;
		iram_info->axi_sram_use |= bit_bits;

		iram_info->buf_ip_ac_dc_use = coda_iram_alloc(iram_info, w128);
		if (!iram_info->buf_ip_ac_dc_use)
			goto out;
		iram_info->axi_sram_use |= ip_bits;

		/* OVL and BTP disabled for encoder */
	} else if (ctx->inst_type == CODA_INST_DECODER) {
		struct coda_q_data *q_data_dst;

		q_data_dst = get_q_data(ctx, V4L2_BUF_TYPE_VIDEO_CAPTURE);
		mb_width = DIV_ROUND_UP(q_data_dst->width, 16);
		w128 = mb_width * 128;

		iram_info->buf_dbk_y_use = coda_iram_alloc(iram_info, w128);
		iram_info->buf_dbk_c_use = coda_iram_alloc(iram_info, w128);
		if (!iram_info->buf_dbk_c_use)
			goto out;
		iram_info->axi_sram_use |= dbk_bits;

		iram_info->buf_bit_use = coda_iram_alloc(iram_info, w128);
		if (!iram_info->buf_bit_use)
			goto out;
		iram_info->axi_sram_use |= bit_bits;

		iram_info->buf_ip_ac_dc_use = coda_iram_alloc(iram_info, w128);
		if (!iram_info->buf_ip_ac_dc_use)
			goto out;
		iram_info->axi_sram_use |= ip_bits;

		/* OVL and BTP unused as there is no VC1 support yet */
	}

out:
	if (!(iram_info->axi_sram_use & CODA7_USE_HOST_IP_ENABLE))
		v4l2_dbg(1, coda_debug, &ctx->dev->v4l2_dev,
			 "IRAM smaller than needed\n");

	if (dev->devtype->product == CODA_7541) {
		/* TODO - Enabling these causes picture errors on CODA7541 */
		if (ctx->inst_type == CODA_INST_DECODER) {
			/* fw 1.4.50 */
			iram_info->axi_sram_use &= ~(CODA7_USE_HOST_IP_ENABLE |
						     CODA7_USE_IP_ENABLE);
		} else {
			/* fw 13.4.29 */
			iram_info->axi_sram_use &= ~(CODA7_USE_HOST_IP_ENABLE |
						     CODA7_USE_HOST_DBK_ENABLE |
						     CODA7_USE_IP_ENABLE |
						     CODA7_USE_DBK_ENABLE);
		}
	}
}

static u32 coda_supported_firmwares[] = {
	CODA_FIRMWARE_VERNUM(CODA_DX6, 2, 2, 5),
	CODA_FIRMWARE_VERNUM(CODA_7541, 1, 4, 50),
	CODA_FIRMWARE_VERNUM(CODA_960, 2, 1, 5),
	CODA_FIRMWARE_VERNUM(CODA_960, 2, 3, 10),
	CODA_FIRMWARE_VERNUM(CODA_960, 3, 1, 1),
};

static bool coda_firmware_supported(u32 vernum)
{
	int i;

	for (i = 0; i < ARRAY_SIZE(coda_supported_firmwares); i++)
		if (vernum == coda_supported_firmwares[i])
			return true;
	return false;
}

int coda_check_firmware(struct coda_dev *dev)
{
	u16 product, major, minor, release;
	u32 data;
	int ret;

	ret = clk_prepare_enable(dev->clk_per);
	if (ret)
		goto err_clk_per;

	ret = clk_prepare_enable(dev->clk_ahb);
	if (ret)
		goto err_clk_ahb;

	coda_write(dev, 0, CODA_CMD_FIRMWARE_VERNUM);
	coda_write(dev, CODA_REG_BIT_BUSY_FLAG, CODA_REG_BIT_BUSY);
	coda_write(dev, 0, CODA_REG_BIT_RUN_INDEX);
	coda_write(dev, 0, CODA_REG_BIT_RUN_COD_STD);
	coda_write(dev, CODA_COMMAND_FIRMWARE_GET, CODA_REG_BIT_RUN_COMMAND);
	if (coda_wait_timeout(dev)) {
		v4l2_err(&dev->v4l2_dev, "firmware get command error\n");
		ret = -EIO;
		goto err_run_cmd;
	}

	if (dev->devtype->product == CODA_960) {
		data = coda_read(dev, CODA9_CMD_FIRMWARE_CODE_REV);
		v4l2_info(&dev->v4l2_dev, "Firmware code revision: %d\n",
			  data);
	}

	/* Check we are compatible with the loaded firmware */
	data = coda_read(dev, CODA_CMD_FIRMWARE_VERNUM);
	product = CODA_FIRMWARE_PRODUCT(data);
	major = CODA_FIRMWARE_MAJOR(data);
	minor = CODA_FIRMWARE_MINOR(data);
	release = CODA_FIRMWARE_RELEASE(data);

	clk_disable_unprepare(dev->clk_per);
	clk_disable_unprepare(dev->clk_ahb);

	if (product != dev->devtype->product) {
		v4l2_err(&dev->v4l2_dev,
			 "Wrong firmware. Hw: %s, Fw: %s, Version: %u.%u.%u\n",
			 coda_product_name(dev->devtype->product),
			 coda_product_name(product), major, minor, release);
		return -EINVAL;
	}

	v4l2_info(&dev->v4l2_dev, "Initialized %s.\n",
		  coda_product_name(product));

	if (coda_firmware_supported(data)) {
		v4l2_info(&dev->v4l2_dev, "Firmware version: %u.%u.%u\n",
			  major, minor, release);
	} else {
		v4l2_warn(&dev->v4l2_dev,
			  "Unsupported firmware version: %u.%u.%u\n",
			  major, minor, release);
	}

	return 0;

err_run_cmd:
	clk_disable_unprepare(dev->clk_ahb);
err_clk_ahb:
	clk_disable_unprepare(dev->clk_per);
err_clk_per:
	return ret;
}

static void coda9_set_frame_cache(struct coda_ctx *ctx, u32 fourcc)
{
	u32 cache_size, cache_config;

	if (ctx->tiled_map_type == GDI_LINEAR_FRAME_MAP) {
		/* Luma 2x0 page, 2x6 cache, chroma 2x0 page, 2x4 cache size */
		cache_size = 0x20262024;
		cache_config = 2 << CODA9_CACHE_PAGEMERGE_OFFSET;
	} else {
		/* Luma 0x2 page, 4x4 cache, chroma 0x2 page, 4x3 cache size */
		cache_size = 0x02440243;
		cache_config = 1 << CODA9_CACHE_PAGEMERGE_OFFSET;
	}
	coda_write(ctx->dev, cache_size, CODA9_CMD_SET_FRAME_CACHE_SIZE);
	if (fourcc == V4L2_PIX_FMT_NV12 || fourcc == V4L2_PIX_FMT_YUYV) {
		cache_config |= 32 << CODA9_CACHE_LUMA_BUFFER_SIZE_OFFSET |
				16 << CODA9_CACHE_CR_BUFFER_SIZE_OFFSET |
				0 << CODA9_CACHE_CB_BUFFER_SIZE_OFFSET;
	} else {
		cache_config |= 32 << CODA9_CACHE_LUMA_BUFFER_SIZE_OFFSET |
				8 << CODA9_CACHE_CR_BUFFER_SIZE_OFFSET |
				8 << CODA9_CACHE_CB_BUFFER_SIZE_OFFSET;
	}
	coda_write(ctx->dev, cache_config, CODA9_CMD_SET_FRAME_CACHE_CONFIG);
}

/*
 * Encoder context operations
 */

static int coda_encoder_reqbufs(struct coda_ctx *ctx,
				struct v4l2_requestbuffers *rb)
{
	struct coda_q_data *q_data_src;
	int ret;

	if (rb->type != V4L2_BUF_TYPE_VIDEO_OUTPUT)
		return 0;

	if (rb->count) {
		q_data_src = get_q_data(ctx, V4L2_BUF_TYPE_VIDEO_OUTPUT);
		ret = coda_alloc_context_buffers(ctx, q_data_src);
		if (ret < 0)
			return ret;
	} else {
		coda_free_context_buffers(ctx);
	}

	return 0;
}

static int coda_start_encoding(struct coda_ctx *ctx)
{
	struct coda_dev *dev = ctx->dev;
	struct v4l2_device *v4l2_dev = &dev->v4l2_dev;
	struct coda_q_data *q_data_src, *q_data_dst;
	u32 bitstream_buf, bitstream_size;
	struct vb2_v4l2_buffer *buf;
	int gamma, ret, value;
	u32 dst_fourcc;
	int num_fb;
	u32 stride;

	q_data_src = get_q_data(ctx, V4L2_BUF_TYPE_VIDEO_OUTPUT);
	q_data_dst = get_q_data(ctx, V4L2_BUF_TYPE_VIDEO_CAPTURE);
	dst_fourcc = q_data_dst->fourcc;

	buf = v4l2_m2m_next_dst_buf(ctx->fh.m2m_ctx);
	bitstream_buf = vb2_dma_contig_plane_dma_addr(&buf->vb2_buf, 0);
	bitstream_size = q_data_dst->sizeimage;

	if (!coda_is_initialized(dev)) {
		v4l2_err(v4l2_dev, "coda is not initialized.\n");
		return -EFAULT;
	}

	if (dst_fourcc == V4L2_PIX_FMT_JPEG) {
		if (!ctx->params.jpeg_qmat_tab[0])
			ctx->params.jpeg_qmat_tab[0] = kmalloc(64, GFP_KERNEL);
		if (!ctx->params.jpeg_qmat_tab[1])
			ctx->params.jpeg_qmat_tab[1] = kmalloc(64, GFP_KERNEL);
		coda_set_jpeg_compression_quality(ctx, ctx->params.jpeg_quality);
	}

	mutex_lock(&dev->coda_mutex);

	coda_write(dev, ctx->parabuf.paddr, CODA_REG_BIT_PARA_BUF_ADDR);
	coda_write(dev, bitstream_buf, CODA_REG_BIT_RD_PTR(ctx->reg_idx));
	coda_write(dev, bitstream_buf, CODA_REG_BIT_WR_PTR(ctx->reg_idx));
	switch (dev->devtype->product) {
	case CODA_DX6:
		coda_write(dev, CODADX6_STREAM_BUF_DYNALLOC_EN |
			CODADX6_STREAM_BUF_PIC_RESET, CODA_REG_BIT_STREAM_CTRL);
		break;
	case CODA_960:
		coda_write(dev, 0, CODA9_GDI_WPROT_RGN_EN);
		/* fallthrough */
	case CODA_7541:
		coda_write(dev, CODA7_STREAM_BUF_DYNALLOC_EN |
			CODA7_STREAM_BUF_PIC_RESET, CODA_REG_BIT_STREAM_CTRL);
		break;
	}

	ctx->frame_mem_ctrl &= ~(CODA_FRAME_CHROMA_INTERLEAVE | (0x3 << 9) |
				 CODA9_FRAME_TILED2LINEAR);
	if (q_data_src->fourcc == V4L2_PIX_FMT_NV12)
		ctx->frame_mem_ctrl |= CODA_FRAME_CHROMA_INTERLEAVE;
	if (ctx->tiled_map_type == GDI_TILED_FRAME_MB_RASTER_MAP)
		ctx->frame_mem_ctrl |= (0x3 << 9) | CODA9_FRAME_TILED2LINEAR;
	coda_write(dev, ctx->frame_mem_ctrl, CODA_REG_BIT_FRAME_MEM_CTRL);

	if (dev->devtype->product == CODA_DX6) {
		/* Configure the coda */
		coda_write(dev, dev->iram.paddr,
			   CODADX6_REG_BIT_SEARCH_RAM_BASE_ADDR);
	}

	/* Could set rotation here if needed */
	value = 0;
	switch (dev->devtype->product) {
	case CODA_DX6:
		value = (q_data_src->width & CODADX6_PICWIDTH_MASK)
			<< CODADX6_PICWIDTH_OFFSET;
		value |= (q_data_src->height & CODADX6_PICHEIGHT_MASK)
			 << CODA_PICHEIGHT_OFFSET;
		break;
	case CODA_7541:
		if (dst_fourcc == V4L2_PIX_FMT_H264) {
			value = (round_up(q_data_src->width, 16) &
				 CODA7_PICWIDTH_MASK) << CODA7_PICWIDTH_OFFSET;
			value |= (round_up(q_data_src->height, 16) &
				 CODA7_PICHEIGHT_MASK) << CODA_PICHEIGHT_OFFSET;
			break;
		}
		/* fallthrough */
	case CODA_960:
		value = (q_data_src->width & CODA7_PICWIDTH_MASK)
			<< CODA7_PICWIDTH_OFFSET;
		value |= (q_data_src->height & CODA7_PICHEIGHT_MASK)
			 << CODA_PICHEIGHT_OFFSET;
	}
	coda_write(dev, value, CODA_CMD_ENC_SEQ_SRC_SIZE);
	if (dst_fourcc == V4L2_PIX_FMT_JPEG)
		ctx->params.framerate = 0;
	coda_write(dev, ctx->params.framerate,
		   CODA_CMD_ENC_SEQ_SRC_F_RATE);

	ctx->params.codec_mode = ctx->codec->mode;
	switch (dst_fourcc) {
	case V4L2_PIX_FMT_MPEG4:
		if (dev->devtype->product == CODA_960)
			coda_write(dev, CODA9_STD_MPEG4,
				   CODA_CMD_ENC_SEQ_COD_STD);
		else
			coda_write(dev, CODA_STD_MPEG4,
				   CODA_CMD_ENC_SEQ_COD_STD);
		coda_write(dev, 0, CODA_CMD_ENC_SEQ_MP4_PARA);
		break;
	case V4L2_PIX_FMT_H264:
		if (dev->devtype->product == CODA_960)
			coda_write(dev, CODA9_STD_H264,
				   CODA_CMD_ENC_SEQ_COD_STD);
		else
			coda_write(dev, CODA_STD_H264,
				   CODA_CMD_ENC_SEQ_COD_STD);
		if (ctx->params.h264_deblk_enabled) {
			value = ((ctx->params.h264_deblk_alpha &
				  CODA_264PARAM_DEBLKFILTEROFFSETALPHA_MASK) <<
				 CODA_264PARAM_DEBLKFILTEROFFSETALPHA_OFFSET) |
				((ctx->params.h264_deblk_beta &
				  CODA_264PARAM_DEBLKFILTEROFFSETBETA_MASK) <<
				 CODA_264PARAM_DEBLKFILTEROFFSETBETA_OFFSET);
		} else {
			value = 1 << CODA_264PARAM_DISABLEDEBLK_OFFSET;
		}
		coda_write(dev, value, CODA_CMD_ENC_SEQ_264_PARA);
		break;
	case V4L2_PIX_FMT_JPEG:
		coda_write(dev, 0, CODA_CMD_ENC_SEQ_JPG_PARA);
		coda_write(dev, ctx->params.jpeg_restart_interval,
				CODA_CMD_ENC_SEQ_JPG_RST_INTERVAL);
		coda_write(dev, 0, CODA_CMD_ENC_SEQ_JPG_THUMB_EN);
		coda_write(dev, 0, CODA_CMD_ENC_SEQ_JPG_THUMB_SIZE);
		coda_write(dev, 0, CODA_CMD_ENC_SEQ_JPG_THUMB_OFFSET);

		coda_jpeg_write_tables(ctx);
		break;
	default:
		v4l2_err(v4l2_dev,
			 "dst format (0x%08x) invalid.\n", dst_fourcc);
		ret = -EINVAL;
		goto out;
	}

	/*
	 * slice mode and GOP size registers are used for thumb size/offset
	 * in JPEG mode
	 */
	if (dst_fourcc != V4L2_PIX_FMT_JPEG) {
		switch (ctx->params.slice_mode) {
		case V4L2_MPEG_VIDEO_MULTI_SLICE_MODE_SINGLE:
			value = 0;
			break;
		case V4L2_MPEG_VIDEO_MULTI_SICE_MODE_MAX_MB:
			value  = (ctx->params.slice_max_mb &
				  CODA_SLICING_SIZE_MASK)
				 << CODA_SLICING_SIZE_OFFSET;
			value |= (1 & CODA_SLICING_UNIT_MASK)
				 << CODA_SLICING_UNIT_OFFSET;
			value |=  1 & CODA_SLICING_MODE_MASK;
			break;
		case V4L2_MPEG_VIDEO_MULTI_SICE_MODE_MAX_BYTES:
			value  = (ctx->params.slice_max_bits &
				  CODA_SLICING_SIZE_MASK)
				 << CODA_SLICING_SIZE_OFFSET;
			value |= (0 & CODA_SLICING_UNIT_MASK)
				 << CODA_SLICING_UNIT_OFFSET;
			value |=  1 & CODA_SLICING_MODE_MASK;
			break;
		}
		coda_write(dev, value, CODA_CMD_ENC_SEQ_SLICE_MODE);
		value = ctx->params.gop_size;
		coda_write(dev, value, CODA_CMD_ENC_SEQ_GOP_SIZE);
	}

	if (ctx->params.bitrate) {
		/* Rate control enabled */
		value = (ctx->params.bitrate & CODA_RATECONTROL_BITRATE_MASK)
			<< CODA_RATECONTROL_BITRATE_OFFSET;
		value |=  1 & CODA_RATECONTROL_ENABLE_MASK;
		value |= (ctx->params.vbv_delay &
			  CODA_RATECONTROL_INITIALDELAY_MASK)
			 << CODA_RATECONTROL_INITIALDELAY_OFFSET;
		if (dev->devtype->product == CODA_960)
			value |= BIT(31); /* disable autoskip */
	} else {
		value = 0;
	}
	coda_write(dev, value, CODA_CMD_ENC_SEQ_RC_PARA);

	coda_write(dev, ctx->params.vbv_size, CODA_CMD_ENC_SEQ_RC_BUF_SIZE);
	coda_write(dev, ctx->params.intra_refresh,
		   CODA_CMD_ENC_SEQ_INTRA_REFRESH);

	coda_write(dev, bitstream_buf, CODA_CMD_ENC_SEQ_BB_START);
	coda_write(dev, bitstream_size / 1024, CODA_CMD_ENC_SEQ_BB_SIZE);


	value = 0;
	if (dev->devtype->product == CODA_960)
		gamma = CODA9_DEFAULT_GAMMA;
	else
		gamma = CODA_DEFAULT_GAMMA;
	if (gamma > 0) {
		coda_write(dev, (gamma & CODA_GAMMA_MASK) << CODA_GAMMA_OFFSET,
			   CODA_CMD_ENC_SEQ_RC_GAMMA);
	}

	if (ctx->params.h264_min_qp || ctx->params.h264_max_qp) {
		coda_write(dev,
			   ctx->params.h264_min_qp << CODA_QPMIN_OFFSET |
			   ctx->params.h264_max_qp << CODA_QPMAX_OFFSET,
			   CODA_CMD_ENC_SEQ_RC_QP_MIN_MAX);
	}
	if (dev->devtype->product == CODA_960) {
		if (ctx->params.h264_max_qp)
			value |= 1 << CODA9_OPTION_RCQPMAX_OFFSET;
		if (CODA_DEFAULT_GAMMA > 0)
			value |= 1 << CODA9_OPTION_GAMMA_OFFSET;
	} else {
		if (CODA_DEFAULT_GAMMA > 0) {
			if (dev->devtype->product == CODA_DX6)
				value |= 1 << CODADX6_OPTION_GAMMA_OFFSET;
			else
				value |= 1 << CODA7_OPTION_GAMMA_OFFSET;
		}
		if (ctx->params.h264_min_qp)
			value |= 1 << CODA7_OPTION_RCQPMIN_OFFSET;
		if (ctx->params.h264_max_qp)
			value |= 1 << CODA7_OPTION_RCQPMAX_OFFSET;
	}
	coda_write(dev, value, CODA_CMD_ENC_SEQ_OPTION);

	coda_write(dev, 0, CODA_CMD_ENC_SEQ_RC_INTERVAL_MODE);

	coda_setup_iram(ctx);

	if (dst_fourcc == V4L2_PIX_FMT_H264) {
		switch (dev->devtype->product) {
		case CODA_DX6:
			value = FMO_SLICE_SAVE_BUF_SIZE << 7;
			coda_write(dev, value, CODADX6_CMD_ENC_SEQ_FMO);
			break;
		case CODA_7541:
			coda_write(dev, ctx->iram_info.search_ram_paddr,
					CODA7_CMD_ENC_SEQ_SEARCH_BASE);
			coda_write(dev, ctx->iram_info.search_ram_size,
					CODA7_CMD_ENC_SEQ_SEARCH_SIZE);
			break;
		case CODA_960:
			coda_write(dev, 0, CODA9_CMD_ENC_SEQ_ME_OPTION);
			coda_write(dev, 0, CODA9_CMD_ENC_SEQ_INTRA_WEIGHT);
		}
	}

	ret = coda_command_sync(ctx, CODA_COMMAND_SEQ_INIT);
	if (ret < 0) {
		v4l2_err(v4l2_dev, "CODA_COMMAND_SEQ_INIT timeout\n");
		goto out;
	}

	if (coda_read(dev, CODA_RET_ENC_SEQ_SUCCESS) == 0) {
		v4l2_err(v4l2_dev, "CODA_COMMAND_SEQ_INIT failed\n");
		ret = -EFAULT;
		goto out;
	}
	ctx->initialized = 1;

	if (dst_fourcc != V4L2_PIX_FMT_JPEG) {
		if (dev->devtype->product == CODA_960)
			ctx->num_internal_frames = 4;
		else
			ctx->num_internal_frames = 2;
		ret = coda_alloc_framebuffers(ctx, q_data_src, dst_fourcc);
		if (ret < 0) {
			v4l2_err(v4l2_dev, "failed to allocate framebuffers\n");
			goto out;
		}
		num_fb = 2;
		stride = q_data_src->bytesperline;
	} else {
		ctx->num_internal_frames = 0;
		num_fb = 0;
		stride = 0;
	}
	coda_write(dev, num_fb, CODA_CMD_SET_FRAME_BUF_NUM);
	coda_write(dev, stride, CODA_CMD_SET_FRAME_BUF_STRIDE);

	if (dev->devtype->product == CODA_7541) {
		coda_write(dev, q_data_src->bytesperline,
				CODA7_CMD_SET_FRAME_SOURCE_BUF_STRIDE);
	}
	if (dev->devtype->product != CODA_DX6) {
		coda_write(dev, ctx->iram_info.buf_bit_use,
				CODA7_CMD_SET_FRAME_AXI_BIT_ADDR);
		coda_write(dev, ctx->iram_info.buf_ip_ac_dc_use,
				CODA7_CMD_SET_FRAME_AXI_IPACDC_ADDR);
		coda_write(dev, ctx->iram_info.buf_dbk_y_use,
				CODA7_CMD_SET_FRAME_AXI_DBKY_ADDR);
		coda_write(dev, ctx->iram_info.buf_dbk_c_use,
				CODA7_CMD_SET_FRAME_AXI_DBKC_ADDR);
		coda_write(dev, ctx->iram_info.buf_ovl_use,
				CODA7_CMD_SET_FRAME_AXI_OVL_ADDR);
		if (dev->devtype->product == CODA_960) {
			coda_write(dev, ctx->iram_info.buf_btp_use,
					CODA9_CMD_SET_FRAME_AXI_BTP_ADDR);

			coda9_set_frame_cache(ctx, q_data_src->fourcc);

			/* FIXME */
			coda_write(dev, ctx->internal_frames[2].paddr,
				   CODA9_CMD_SET_FRAME_SUBSAMP_A);
			coda_write(dev, ctx->internal_frames[3].paddr,
				   CODA9_CMD_SET_FRAME_SUBSAMP_B);
		}
	}

	ret = coda_command_sync(ctx, CODA_COMMAND_SET_FRAME_BUF);
	if (ret < 0) {
		v4l2_err(v4l2_dev, "CODA_COMMAND_SET_FRAME_BUF timeout\n");
		goto out;
	}

	/* Save stream headers */
	buf = v4l2_m2m_next_dst_buf(ctx->fh.m2m_ctx);
	switch (dst_fourcc) {
	case V4L2_PIX_FMT_H264:
		/*
		 * Get SPS in the first frame and copy it to an
		 * intermediate buffer.
		 */
		ret = coda_encode_header(ctx, buf, CODA_HEADER_H264_SPS,
					 &ctx->vpu_header[0][0],
					 &ctx->vpu_header_size[0]);
		if (ret < 0)
			goto out;

		/*
		 * Get PPS in the first frame and copy it to an
		 * intermediate buffer.
		 */
		ret = coda_encode_header(ctx, buf, CODA_HEADER_H264_PPS,
					 &ctx->vpu_header[1][0],
					 &ctx->vpu_header_size[1]);
		if (ret < 0)
			goto out;

		/*
		 * Length of H.264 headers is variable and thus it might not be
		 * aligned for the coda to append the encoded frame. In that is
		 * the case a filler NAL must be added to header 2.
		 */
		ctx->vpu_header_size[2] = coda_h264_padding(
					(ctx->vpu_header_size[0] +
					 ctx->vpu_header_size[1]),
					 ctx->vpu_header[2]);
		break;
	case V4L2_PIX_FMT_MPEG4:
		/*
		 * Get VOS in the first frame and copy it to an
		 * intermediate buffer
		 */
		ret = coda_encode_header(ctx, buf, CODA_HEADER_MP4V_VOS,
					 &ctx->vpu_header[0][0],
					 &ctx->vpu_header_size[0]);
		if (ret < 0)
			goto out;

		ret = coda_encode_header(ctx, buf, CODA_HEADER_MP4V_VIS,
					 &ctx->vpu_header[1][0],
					 &ctx->vpu_header_size[1]);
		if (ret < 0)
			goto out;

		ret = coda_encode_header(ctx, buf, CODA_HEADER_MP4V_VOL,
					 &ctx->vpu_header[2][0],
					 &ctx->vpu_header_size[2]);
		if (ret < 0)
			goto out;
		break;
	default:
		/* No more formats need to save headers at the moment */
		break;
	}

out:
	mutex_unlock(&dev->coda_mutex);
	return ret;
}

static int coda_prepare_encode(struct coda_ctx *ctx)
{
	struct coda_q_data *q_data_src, *q_data_dst;
	struct vb2_v4l2_buffer *src_buf, *dst_buf;
	struct coda_dev *dev = ctx->dev;
	int force_ipicture;
	int quant_param = 0;
	u32 pic_stream_buffer_addr, pic_stream_buffer_size;
	u32 rot_mode = 0;
	u32 dst_fourcc;
	u32 reg;

	src_buf = v4l2_m2m_next_src_buf(ctx->fh.m2m_ctx);
	dst_buf = v4l2_m2m_next_dst_buf(ctx->fh.m2m_ctx);
	q_data_src = get_q_data(ctx, V4L2_BUF_TYPE_VIDEO_OUTPUT);
	q_data_dst = get_q_data(ctx, V4L2_BUF_TYPE_VIDEO_CAPTURE);
	dst_fourcc = q_data_dst->fourcc;

	src_buf->sequence = ctx->osequence;
	dst_buf->sequence = ctx->osequence;
	ctx->osequence++;

	force_ipicture = ctx->params.force_ipicture;
	if (force_ipicture)
		ctx->params.force_ipicture = false;
<<<<<<< HEAD
	else if ((src_buf->sequence % ctx->params.gop_size) == 0)
=======
	else if (ctx->params.gop_size != 0 &&
		 (src_buf->sequence % ctx->params.gop_size) == 0)
>>>>>>> bb176f67
		force_ipicture = 1;

	/*
	 * Workaround coda firmware BUG that only marks the first
	 * frame as IDR. This is a problem for some decoders that can't
	 * recover when a frame is lost.
	 */
	if (!force_ipicture) {
		src_buf->flags |= V4L2_BUF_FLAG_PFRAME;
		src_buf->flags &= ~V4L2_BUF_FLAG_KEYFRAME;
	} else {
		src_buf->flags |= V4L2_BUF_FLAG_KEYFRAME;
		src_buf->flags &= ~V4L2_BUF_FLAG_PFRAME;
	}

	if (dev->devtype->product == CODA_960)
		coda_set_gdi_regs(ctx);

	/*
	 * Copy headers in front of the first frame and forced I frames for
	 * H.264 only. In MPEG4 they are already copied by the CODA.
	 */
	if (src_buf->sequence == 0 || force_ipicture) {
		pic_stream_buffer_addr =
			vb2_dma_contig_plane_dma_addr(&dst_buf->vb2_buf, 0) +
			ctx->vpu_header_size[0] +
			ctx->vpu_header_size[1] +
			ctx->vpu_header_size[2];
		pic_stream_buffer_size = q_data_dst->sizeimage -
			ctx->vpu_header_size[0] -
			ctx->vpu_header_size[1] -
			ctx->vpu_header_size[2];
		memcpy(vb2_plane_vaddr(&dst_buf->vb2_buf, 0),
		       &ctx->vpu_header[0][0], ctx->vpu_header_size[0]);
		memcpy(vb2_plane_vaddr(&dst_buf->vb2_buf, 0)
			+ ctx->vpu_header_size[0], &ctx->vpu_header[1][0],
			ctx->vpu_header_size[1]);
		memcpy(vb2_plane_vaddr(&dst_buf->vb2_buf, 0)
			+ ctx->vpu_header_size[0] + ctx->vpu_header_size[1],
			&ctx->vpu_header[2][0], ctx->vpu_header_size[2]);
	} else {
		pic_stream_buffer_addr =
			vb2_dma_contig_plane_dma_addr(&dst_buf->vb2_buf, 0);
		pic_stream_buffer_size = q_data_dst->sizeimage;
	}

	if (force_ipicture) {
		switch (dst_fourcc) {
		case V4L2_PIX_FMT_H264:
			quant_param = ctx->params.h264_intra_qp;
			break;
		case V4L2_PIX_FMT_MPEG4:
			quant_param = ctx->params.mpeg4_intra_qp;
			break;
		case V4L2_PIX_FMT_JPEG:
			quant_param = 30;
			break;
		default:
			v4l2_warn(&ctx->dev->v4l2_dev,
				"cannot set intra qp, fmt not supported\n");
			break;
		}
	} else {
		switch (dst_fourcc) {
		case V4L2_PIX_FMT_H264:
			quant_param = ctx->params.h264_inter_qp;
			break;
		case V4L2_PIX_FMT_MPEG4:
			quant_param = ctx->params.mpeg4_inter_qp;
			break;
		default:
			v4l2_warn(&ctx->dev->v4l2_dev,
				"cannot set inter qp, fmt not supported\n");
			break;
		}
	}

	/* submit */
	if (ctx->params.rot_mode)
		rot_mode = CODA_ROT_MIR_ENABLE | ctx->params.rot_mode;
	coda_write(dev, rot_mode, CODA_CMD_ENC_PIC_ROT_MODE);
	coda_write(dev, quant_param, CODA_CMD_ENC_PIC_QS);

	if (dev->devtype->product == CODA_960) {
		coda_write(dev, 4/*FIXME: 0*/, CODA9_CMD_ENC_PIC_SRC_INDEX);
		coda_write(dev, q_data_src->width, CODA9_CMD_ENC_PIC_SRC_STRIDE);
		coda_write(dev, 0, CODA9_CMD_ENC_PIC_SUB_FRAME_SYNC);

		reg = CODA9_CMD_ENC_PIC_SRC_ADDR_Y;
	} else {
		reg = CODA_CMD_ENC_PIC_SRC_ADDR_Y;
	}
	coda_write_base(ctx, q_data_src, src_buf, reg);

	coda_write(dev, force_ipicture << 1 & 0x2,
		   CODA_CMD_ENC_PIC_OPTION);

	coda_write(dev, pic_stream_buffer_addr, CODA_CMD_ENC_PIC_BB_START);
	coda_write(dev, pic_stream_buffer_size / 1024,
		   CODA_CMD_ENC_PIC_BB_SIZE);

	if (!ctx->streamon_out) {
		/* After streamoff on the output side, set stream end flag */
		ctx->bit_stream_param |= CODA_BIT_STREAM_END_FLAG;
		coda_write(dev, ctx->bit_stream_param,
			   CODA_REG_BIT_BIT_STREAM_PARAM);
	}

	if (dev->devtype->product != CODA_DX6)
		coda_write(dev, ctx->iram_info.axi_sram_use,
				CODA7_REG_BIT_AXI_SRAM_USE);

	trace_coda_enc_pic_run(ctx, src_buf);

	coda_command_async(ctx, CODA_COMMAND_PIC_RUN);

	return 0;
}

static void coda_finish_encode(struct coda_ctx *ctx)
{
	struct vb2_v4l2_buffer *src_buf, *dst_buf;
	struct coda_dev *dev = ctx->dev;
	u32 wr_ptr, start_ptr;

	src_buf = v4l2_m2m_src_buf_remove(ctx->fh.m2m_ctx);
	dst_buf = v4l2_m2m_next_dst_buf(ctx->fh.m2m_ctx);

	trace_coda_enc_pic_done(ctx, dst_buf);

	/* Get results from the coda */
	start_ptr = coda_read(dev, CODA_CMD_ENC_PIC_BB_START);
	wr_ptr = coda_read(dev, CODA_REG_BIT_WR_PTR(ctx->reg_idx));

	/* Calculate bytesused field */
	if (dst_buf->sequence == 0 ||
	    src_buf->flags & V4L2_BUF_FLAG_KEYFRAME) {
		vb2_set_plane_payload(&dst_buf->vb2_buf, 0, wr_ptr - start_ptr +
					ctx->vpu_header_size[0] +
					ctx->vpu_header_size[1] +
					ctx->vpu_header_size[2]);
	} else {
		vb2_set_plane_payload(&dst_buf->vb2_buf, 0, wr_ptr - start_ptr);
	}

	v4l2_dbg(1, coda_debug, &ctx->dev->v4l2_dev, "frame size = %u\n",
		 wr_ptr - start_ptr);

	coda_read(dev, CODA_RET_ENC_PIC_SLICE_NUM);
	coda_read(dev, CODA_RET_ENC_PIC_FLAG);

	if (coda_read(dev, CODA_RET_ENC_PIC_TYPE) == 0) {
		dst_buf->flags |= V4L2_BUF_FLAG_KEYFRAME;
		dst_buf->flags &= ~V4L2_BUF_FLAG_PFRAME;
	} else {
		dst_buf->flags |= V4L2_BUF_FLAG_PFRAME;
		dst_buf->flags &= ~V4L2_BUF_FLAG_KEYFRAME;
	}

	dst_buf->vb2_buf.timestamp = src_buf->vb2_buf.timestamp;
	dst_buf->field = src_buf->field;
	dst_buf->flags &= ~V4L2_BUF_FLAG_TSTAMP_SRC_MASK;
	dst_buf->flags |=
		src_buf->flags & V4L2_BUF_FLAG_TSTAMP_SRC_MASK;
	dst_buf->timecode = src_buf->timecode;

	v4l2_m2m_buf_done(src_buf, VB2_BUF_STATE_DONE);

	dst_buf = v4l2_m2m_dst_buf_remove(ctx->fh.m2m_ctx);
	coda_m2m_buf_done(ctx, dst_buf, VB2_BUF_STATE_DONE);

	ctx->gopcounter--;
	if (ctx->gopcounter < 0)
		ctx->gopcounter = ctx->params.gop_size - 1;

	v4l2_dbg(1, coda_debug, &dev->v4l2_dev,
		"job finished: encoding frame (%d) (%s)\n",
		dst_buf->sequence,
		(dst_buf->flags & V4L2_BUF_FLAG_KEYFRAME) ?
		"KEYFRAME" : "PFRAME");
}

static void coda_seq_end_work(struct work_struct *work)
{
	struct coda_ctx *ctx = container_of(work, struct coda_ctx, seq_end_work);
	struct coda_dev *dev = ctx->dev;

	mutex_lock(&ctx->buffer_mutex);
	mutex_lock(&dev->coda_mutex);

	if (ctx->initialized == 0)
		goto out;

	v4l2_dbg(1, coda_debug, &dev->v4l2_dev,
		 "%d: %s: sent command 'SEQ_END' to coda\n", ctx->idx,
		 __func__);
	if (coda_command_sync(ctx, CODA_COMMAND_SEQ_END)) {
		v4l2_err(&dev->v4l2_dev,
			 "CODA_COMMAND_SEQ_END failed\n");
	}

	/*
	 * FIXME: Sometimes h.264 encoding fails with 8-byte sequences missing
	 * from the output stream after the h.264 decoder has run. Resetting the
	 * hardware after the decoder has finished seems to help.
	 */
	if (dev->devtype->product == CODA_960)
		coda_hw_reset(ctx);

	kfifo_init(&ctx->bitstream_fifo,
		ctx->bitstream.vaddr, ctx->bitstream.size);

	coda_free_framebuffers(ctx);

	ctx->initialized = 0;

out:
	mutex_unlock(&dev->coda_mutex);
	mutex_unlock(&ctx->buffer_mutex);
}

static void coda_bit_release(struct coda_ctx *ctx)
{
	mutex_lock(&ctx->buffer_mutex);
	coda_free_framebuffers(ctx);
	coda_free_context_buffers(ctx);
	coda_free_bitstream_buffer(ctx);
	mutex_unlock(&ctx->buffer_mutex);
}

const struct coda_context_ops coda_bit_encode_ops = {
	.queue_init = coda_encoder_queue_init,
	.reqbufs = coda_encoder_reqbufs,
	.start_streaming = coda_start_encoding,
	.prepare_run = coda_prepare_encode,
	.finish_run = coda_finish_encode,
	.seq_end_work = coda_seq_end_work,
	.release = coda_bit_release,
};

/*
 * Decoder context operations
 */

static int coda_alloc_bitstream_buffer(struct coda_ctx *ctx,
				       struct coda_q_data *q_data)
{
	if (ctx->bitstream.vaddr)
		return 0;

	ctx->bitstream.size = roundup_pow_of_two(q_data->sizeimage * 2);
	ctx->bitstream.vaddr = dma_alloc_wc(&ctx->dev->plat_dev->dev,
					    ctx->bitstream.size,
					    &ctx->bitstream.paddr, GFP_KERNEL);
	if (!ctx->bitstream.vaddr) {
		v4l2_err(&ctx->dev->v4l2_dev,
			 "failed to allocate bitstream ringbuffer");
		return -ENOMEM;
	}
	kfifo_init(&ctx->bitstream_fifo,
		   ctx->bitstream.vaddr, ctx->bitstream.size);

	return 0;
}

static void coda_free_bitstream_buffer(struct coda_ctx *ctx)
{
	if (ctx->bitstream.vaddr == NULL)
		return;

	dma_free_wc(&ctx->dev->plat_dev->dev, ctx->bitstream.size,
		    ctx->bitstream.vaddr, ctx->bitstream.paddr);
	ctx->bitstream.vaddr = NULL;
	kfifo_init(&ctx->bitstream_fifo, NULL, 0);
}

static int coda_decoder_reqbufs(struct coda_ctx *ctx,
				struct v4l2_requestbuffers *rb)
{
	struct coda_q_data *q_data_src;
	int ret;

	if (rb->type != V4L2_BUF_TYPE_VIDEO_OUTPUT)
		return 0;

	if (rb->count) {
		q_data_src = get_q_data(ctx, V4L2_BUF_TYPE_VIDEO_OUTPUT);
		ret = coda_alloc_context_buffers(ctx, q_data_src);
		if (ret < 0)
			return ret;
		ret = coda_alloc_bitstream_buffer(ctx, q_data_src);
		if (ret < 0) {
			coda_free_context_buffers(ctx);
			return ret;
		}
	} else {
		coda_free_bitstream_buffer(ctx);
		coda_free_context_buffers(ctx);
	}

	return 0;
}

static bool coda_reorder_enable(struct coda_ctx *ctx)
{
	const char * const *profile_names;
	const char * const *level_names;
	struct coda_dev *dev = ctx->dev;
	int profile, level;

	if (dev->devtype->product != CODA_7541 &&
	    dev->devtype->product != CODA_960)
		return false;

	if (ctx->codec->src_fourcc == V4L2_PIX_FMT_JPEG)
		return false;

	if (ctx->codec->src_fourcc != V4L2_PIX_FMT_H264)
		return true;

	profile = coda_h264_profile(ctx->params.h264_profile_idc);
	if (profile < 0) {
		v4l2_warn(&dev->v4l2_dev, "Invalid H264 Profile: %d\n",
			 ctx->params.h264_profile_idc);
		return false;
	}

	level = coda_h264_level(ctx->params.h264_level_idc);
	if (level < 0) {
		v4l2_warn(&dev->v4l2_dev, "Invalid H264 Level: %d\n",
			 ctx->params.h264_level_idc);
		return false;
	}

	profile_names = v4l2_ctrl_get_menu(V4L2_CID_MPEG_VIDEO_H264_PROFILE);
	level_names = v4l2_ctrl_get_menu(V4L2_CID_MPEG_VIDEO_H264_LEVEL);

	v4l2_dbg(1, coda_debug, &dev->v4l2_dev, "H264 Profile/Level: %s L%s\n",
		 profile_names[profile], level_names[level]);

	/* Baseline profile does not support reordering */
	return profile > V4L2_MPEG_VIDEO_H264_PROFILE_BASELINE;
}

static int __coda_start_decoding(struct coda_ctx *ctx)
{
	struct coda_q_data *q_data_src, *q_data_dst;
	u32 bitstream_buf, bitstream_size;
	struct coda_dev *dev = ctx->dev;
	int width, height;
	u32 src_fourcc, dst_fourcc;
	u32 val;
	int ret;

	v4l2_dbg(1, coda_debug, &dev->v4l2_dev,
		 "Video Data Order Adapter: %s\n",
		 ctx->use_vdoa ? "Enabled" : "Disabled");

	/* Start decoding */
	q_data_src = get_q_data(ctx, V4L2_BUF_TYPE_VIDEO_OUTPUT);
	q_data_dst = get_q_data(ctx, V4L2_BUF_TYPE_VIDEO_CAPTURE);
	bitstream_buf = ctx->bitstream.paddr;
	bitstream_size = ctx->bitstream.size;
	src_fourcc = q_data_src->fourcc;
	dst_fourcc = q_data_dst->fourcc;

	coda_write(dev, ctx->parabuf.paddr, CODA_REG_BIT_PARA_BUF_ADDR);

	/* Update coda bitstream read and write pointers from kfifo */
	coda_kfifo_sync_to_device_full(ctx);

	ctx->frame_mem_ctrl &= ~(CODA_FRAME_CHROMA_INTERLEAVE | (0x3 << 9) |
				 CODA9_FRAME_TILED2LINEAR);
	if (dst_fourcc == V4L2_PIX_FMT_NV12 || dst_fourcc == V4L2_PIX_FMT_YUYV)
		ctx->frame_mem_ctrl |= CODA_FRAME_CHROMA_INTERLEAVE;
	if (ctx->tiled_map_type == GDI_TILED_FRAME_MB_RASTER_MAP)
		ctx->frame_mem_ctrl |= (0x3 << 9) |
			((ctx->use_vdoa) ? 0 : CODA9_FRAME_TILED2LINEAR);
	coda_write(dev, ctx->frame_mem_ctrl, CODA_REG_BIT_FRAME_MEM_CTRL);

	ctx->display_idx = -1;
	ctx->frm_dis_flg = 0;
	coda_write(dev, 0, CODA_REG_BIT_FRM_DIS_FLG(ctx->reg_idx));

	coda_write(dev, bitstream_buf, CODA_CMD_DEC_SEQ_BB_START);
	coda_write(dev, bitstream_size / 1024, CODA_CMD_DEC_SEQ_BB_SIZE);
	val = 0;
	if (coda_reorder_enable(ctx))
		val |= CODA_REORDER_ENABLE;
	if (ctx->codec->src_fourcc == V4L2_PIX_FMT_JPEG)
		val |= CODA_NO_INT_ENABLE;
	coda_write(dev, val, CODA_CMD_DEC_SEQ_OPTION);

	ctx->params.codec_mode = ctx->codec->mode;
	if (dev->devtype->product == CODA_960 &&
	    src_fourcc == V4L2_PIX_FMT_MPEG4)
		ctx->params.codec_mode_aux = CODA_MP4_AUX_MPEG4;
	else
		ctx->params.codec_mode_aux = 0;
	if (src_fourcc == V4L2_PIX_FMT_MPEG4) {
		coda_write(dev, CODA_MP4_CLASS_MPEG4,
			   CODA_CMD_DEC_SEQ_MP4_ASP_CLASS);
	}
	if (src_fourcc == V4L2_PIX_FMT_H264) {
		if (dev->devtype->product == CODA_7541) {
			coda_write(dev, ctx->psbuf.paddr,
					CODA_CMD_DEC_SEQ_PS_BB_START);
			coda_write(dev, (CODA7_PS_BUF_SIZE / 1024),
					CODA_CMD_DEC_SEQ_PS_BB_SIZE);
		}
		if (dev->devtype->product == CODA_960) {
			coda_write(dev, 0, CODA_CMD_DEC_SEQ_X264_MV_EN);
			coda_write(dev, 512, CODA_CMD_DEC_SEQ_SPP_CHUNK_SIZE);
		}
	}
	if (dev->devtype->product != CODA_960)
		coda_write(dev, 0, CODA_CMD_DEC_SEQ_SRC_SIZE);

	ctx->bit_stream_param = CODA_BIT_DEC_SEQ_INIT_ESCAPE;
	ret = coda_command_sync(ctx, CODA_COMMAND_SEQ_INIT);
	ctx->bit_stream_param = 0;
	if (ret) {
		v4l2_err(&dev->v4l2_dev, "CODA_COMMAND_SEQ_INIT timeout\n");
		return ret;
	}
	ctx->initialized = 1;

	/* Update kfifo out pointer from coda bitstream read pointer */
	coda_kfifo_sync_from_device(ctx);

	if (coda_read(dev, CODA_RET_DEC_SEQ_SUCCESS) == 0) {
		v4l2_err(&dev->v4l2_dev,
			"CODA_COMMAND_SEQ_INIT failed, error code = %d\n",
			coda_read(dev, CODA_RET_DEC_SEQ_ERR_REASON));
		return -EAGAIN;
	}

	val = coda_read(dev, CODA_RET_DEC_SEQ_SRC_SIZE);
	if (dev->devtype->product == CODA_DX6) {
		width = (val >> CODADX6_PICWIDTH_OFFSET) & CODADX6_PICWIDTH_MASK;
		height = val & CODADX6_PICHEIGHT_MASK;
	} else {
		width = (val >> CODA7_PICWIDTH_OFFSET) & CODA7_PICWIDTH_MASK;
		height = val & CODA7_PICHEIGHT_MASK;
	}

	if (width > q_data_dst->bytesperline || height > q_data_dst->height) {
		v4l2_err(&dev->v4l2_dev, "stream is %dx%d, not %dx%d\n",
			 width, height, q_data_dst->bytesperline,
			 q_data_dst->height);
		return -EINVAL;
	}

	width = round_up(width, 16);
	height = round_up(height, 16);

	v4l2_dbg(1, coda_debug, &dev->v4l2_dev, "%s instance %d now: %dx%d\n",
		 __func__, ctx->idx, width, height);

	ctx->num_internal_frames = coda_read(dev, CODA_RET_DEC_SEQ_FRAME_NEED);
	/*
	 * If the VDOA is used, the decoder needs one additional frame,
	 * because the frames are freed when the next frame is decoded.
	 * Otherwise there are visible errors in the decoded frames (green
	 * regions in displayed frames) and a broken order of frames (earlier
	 * frames are sporadically displayed after later frames).
	 */
	if (ctx->use_vdoa)
		ctx->num_internal_frames += 1;
	if (ctx->num_internal_frames > CODA_MAX_FRAMEBUFFERS) {
		v4l2_err(&dev->v4l2_dev,
			 "not enough framebuffers to decode (%d < %d)\n",
			 CODA_MAX_FRAMEBUFFERS, ctx->num_internal_frames);
		return -EINVAL;
	}

	if (src_fourcc == V4L2_PIX_FMT_H264) {
		u32 left_right;
		u32 top_bottom;

		left_right = coda_read(dev, CODA_RET_DEC_SEQ_CROP_LEFT_RIGHT);
		top_bottom = coda_read(dev, CODA_RET_DEC_SEQ_CROP_TOP_BOTTOM);

		q_data_dst->rect.left = (left_right >> 10) & 0x3ff;
		q_data_dst->rect.top = (top_bottom >> 10) & 0x3ff;
		q_data_dst->rect.width = width - q_data_dst->rect.left -
					 (left_right & 0x3ff);
		q_data_dst->rect.height = height - q_data_dst->rect.top -
					  (top_bottom & 0x3ff);
	}

	ret = coda_alloc_framebuffers(ctx, q_data_dst, src_fourcc);
	if (ret < 0) {
		v4l2_err(&dev->v4l2_dev, "failed to allocate framebuffers\n");
		return ret;
	}

	/* Tell the decoder how many frame buffers we allocated. */
	coda_write(dev, ctx->num_internal_frames, CODA_CMD_SET_FRAME_BUF_NUM);
	coda_write(dev, width, CODA_CMD_SET_FRAME_BUF_STRIDE);

	if (dev->devtype->product != CODA_DX6) {
		/* Set secondary AXI IRAM */
		coda_setup_iram(ctx);

		coda_write(dev, ctx->iram_info.buf_bit_use,
				CODA7_CMD_SET_FRAME_AXI_BIT_ADDR);
		coda_write(dev, ctx->iram_info.buf_ip_ac_dc_use,
				CODA7_CMD_SET_FRAME_AXI_IPACDC_ADDR);
		coda_write(dev, ctx->iram_info.buf_dbk_y_use,
				CODA7_CMD_SET_FRAME_AXI_DBKY_ADDR);
		coda_write(dev, ctx->iram_info.buf_dbk_c_use,
				CODA7_CMD_SET_FRAME_AXI_DBKC_ADDR);
		coda_write(dev, ctx->iram_info.buf_ovl_use,
				CODA7_CMD_SET_FRAME_AXI_OVL_ADDR);
		if (dev->devtype->product == CODA_960) {
			coda_write(dev, ctx->iram_info.buf_btp_use,
					CODA9_CMD_SET_FRAME_AXI_BTP_ADDR);

			coda_write(dev, -1, CODA9_CMD_SET_FRAME_DELAY);
			coda9_set_frame_cache(ctx, dst_fourcc);
		}
	}

	if (src_fourcc == V4L2_PIX_FMT_H264) {
		coda_write(dev, ctx->slicebuf.paddr,
				CODA_CMD_SET_FRAME_SLICE_BB_START);
		coda_write(dev, ctx->slicebuf.size / 1024,
				CODA_CMD_SET_FRAME_SLICE_BB_SIZE);
	}

	if (dev->devtype->product == CODA_7541) {
		int max_mb_x = 1920 / 16;
		int max_mb_y = 1088 / 16;
		int max_mb_num = max_mb_x * max_mb_y;

		coda_write(dev, max_mb_num << 16 | max_mb_x << 8 | max_mb_y,
				CODA7_CMD_SET_FRAME_MAX_DEC_SIZE);
	} else if (dev->devtype->product == CODA_960) {
		int max_mb_x = 1920 / 16;
		int max_mb_y = 1088 / 16;
		int max_mb_num = max_mb_x * max_mb_y;

		coda_write(dev, max_mb_num << 16 | max_mb_x << 8 | max_mb_y,
				CODA9_CMD_SET_FRAME_MAX_DEC_SIZE);
	}

	if (coda_command_sync(ctx, CODA_COMMAND_SET_FRAME_BUF)) {
		v4l2_err(&ctx->dev->v4l2_dev,
			 "CODA_COMMAND_SET_FRAME_BUF timeout\n");
		return -ETIMEDOUT;
	}

	return 0;
}

static int coda_start_decoding(struct coda_ctx *ctx)
{
	struct coda_dev *dev = ctx->dev;
	int ret;

	mutex_lock(&dev->coda_mutex);
	ret = __coda_start_decoding(ctx);
	mutex_unlock(&dev->coda_mutex);

	return ret;
}

static int coda_prepare_decode(struct coda_ctx *ctx)
{
	struct vb2_v4l2_buffer *dst_buf;
	struct coda_dev *dev = ctx->dev;
	struct coda_q_data *q_data_dst;
	struct coda_buffer_meta *meta;
	unsigned long flags;
	u32 rot_mode = 0;
	u32 reg_addr, reg_stride;

	dst_buf = v4l2_m2m_next_dst_buf(ctx->fh.m2m_ctx);
	q_data_dst = get_q_data(ctx, V4L2_BUF_TYPE_VIDEO_CAPTURE);

	/* Try to copy source buffer contents into the bitstream ringbuffer */
	mutex_lock(&ctx->bitstream_mutex);
	coda_fill_bitstream(ctx, NULL);
	mutex_unlock(&ctx->bitstream_mutex);

	if (coda_get_bitstream_payload(ctx) < 512 &&
	    (!(ctx->bit_stream_param & CODA_BIT_STREAM_END_FLAG))) {
		v4l2_dbg(1, coda_debug, &dev->v4l2_dev,
			 "bitstream payload: %d, skipping\n",
			 coda_get_bitstream_payload(ctx));
		v4l2_m2m_job_finish(ctx->dev->m2m_dev, ctx->fh.m2m_ctx);
		return -EAGAIN;
	}

	/* Run coda_start_decoding (again) if not yet initialized */
	if (!ctx->initialized) {
		int ret = __coda_start_decoding(ctx);

		if (ret < 0) {
			v4l2_err(&dev->v4l2_dev, "failed to start decoding\n");
			v4l2_m2m_job_finish(ctx->dev->m2m_dev, ctx->fh.m2m_ctx);
			return -EAGAIN;
		} else {
			ctx->initialized = 1;
		}
	}

	if (dev->devtype->product == CODA_960)
		coda_set_gdi_regs(ctx);

	if (ctx->use_vdoa &&
	    ctx->display_idx >= 0 &&
	    ctx->display_idx < ctx->num_internal_frames) {
		vdoa_device_run(ctx->vdoa,
				vb2_dma_contig_plane_dma_addr(&dst_buf->vb2_buf, 0),
				ctx->internal_frames[ctx->display_idx].paddr);
	} else {
		if (dev->devtype->product == CODA_960) {
			/*
			 * The CODA960 seems to have an internal list of
			 * buffers with 64 entries that includes the
			 * registered frame buffers as well as the rotator
			 * buffer output.
			 *
			 * ROT_INDEX needs to be < 0x40, but >
			 * ctx->num_internal_frames.
			 */
			coda_write(dev,
				   CODA_MAX_FRAMEBUFFERS + dst_buf->vb2_buf.index,
				   CODA9_CMD_DEC_PIC_ROT_INDEX);

			reg_addr = CODA9_CMD_DEC_PIC_ROT_ADDR_Y;
			reg_stride = CODA9_CMD_DEC_PIC_ROT_STRIDE;
		} else {
			reg_addr = CODA_CMD_DEC_PIC_ROT_ADDR_Y;
			reg_stride = CODA_CMD_DEC_PIC_ROT_STRIDE;
		}
		coda_write_base(ctx, q_data_dst, dst_buf, reg_addr);
		coda_write(dev, q_data_dst->bytesperline, reg_stride);

		rot_mode = CODA_ROT_MIR_ENABLE | ctx->params.rot_mode;
	}

	coda_write(dev, rot_mode, CODA_CMD_DEC_PIC_ROT_MODE);

	switch (dev->devtype->product) {
	case CODA_DX6:
		/* TBD */
	case CODA_7541:
		coda_write(dev, CODA_PRE_SCAN_EN, CODA_CMD_DEC_PIC_OPTION);
		break;
	case CODA_960:
		/* 'hardcode to use interrupt disable mode'? */
		coda_write(dev, (1 << 10), CODA_CMD_DEC_PIC_OPTION);
		break;
	}

	coda_write(dev, 0, CODA_CMD_DEC_PIC_SKIP_NUM);

	coda_write(dev, 0, CODA_CMD_DEC_PIC_BB_START);
	coda_write(dev, 0, CODA_CMD_DEC_PIC_START_BYTE);

	if (dev->devtype->product != CODA_DX6)
		coda_write(dev, ctx->iram_info.axi_sram_use,
				CODA7_REG_BIT_AXI_SRAM_USE);

	spin_lock_irqsave(&ctx->buffer_meta_lock, flags);
	meta = list_first_entry_or_null(&ctx->buffer_meta_list,
					struct coda_buffer_meta, list);

	if (meta && ctx->codec->src_fourcc == V4L2_PIX_FMT_JPEG) {

		/* If this is the last buffer in the bitstream, add padding */
		if (meta->end == (ctx->bitstream_fifo.kfifo.in &
				  ctx->bitstream_fifo.kfifo.mask)) {
			static unsigned char buf[512];
			unsigned int pad;

			/* Pad to multiple of 256 and then add 256 more */
			pad = ((0 - meta->end) & 0xff) + 256;

			memset(buf, 0xff, sizeof(buf));

			kfifo_in(&ctx->bitstream_fifo, buf, pad);
		}
	}
	spin_unlock_irqrestore(&ctx->buffer_meta_lock, flags);

	coda_kfifo_sync_to_device_full(ctx);

	/* Clear decode success flag */
	coda_write(dev, 0, CODA_RET_DEC_PIC_SUCCESS);

	trace_coda_dec_pic_run(ctx, meta);

	coda_command_async(ctx, CODA_COMMAND_PIC_RUN);

	return 0;
}

static void coda_finish_decode(struct coda_ctx *ctx)
{
	struct coda_dev *dev = ctx->dev;
	struct coda_q_data *q_data_src;
	struct coda_q_data *q_data_dst;
	struct vb2_v4l2_buffer *dst_buf;
	struct coda_buffer_meta *meta;
	unsigned long payload;
	unsigned long flags;
	int width, height;
	int decoded_idx;
	int display_idx;
	u32 src_fourcc;
	int success;
	u32 err_mb;
	int err_vdoa = 0;
	u32 val;

	/* Update kfifo out pointer from coda bitstream read pointer */
	coda_kfifo_sync_from_device(ctx);

	/*
	 * in stream-end mode, the read pointer can overshoot the write pointer
	 * by up to 512 bytes
	 */
	if (ctx->bit_stream_param & CODA_BIT_STREAM_END_FLAG) {
		if (coda_get_bitstream_payload(ctx) >= ctx->bitstream.size - 512)
			kfifo_init(&ctx->bitstream_fifo,
				ctx->bitstream.vaddr, ctx->bitstream.size);
	}

	q_data_src = get_q_data(ctx, V4L2_BUF_TYPE_VIDEO_OUTPUT);
	src_fourcc = q_data_src->fourcc;

	val = coda_read(dev, CODA_RET_DEC_PIC_SUCCESS);
	if (val != 1)
		pr_err("DEC_PIC_SUCCESS = %d\n", val);

	success = val & 0x1;
	if (!success)
		v4l2_err(&dev->v4l2_dev, "decode failed\n");

	if (src_fourcc == V4L2_PIX_FMT_H264) {
		if (val & (1 << 3))
			v4l2_err(&dev->v4l2_dev,
				 "insufficient PS buffer space (%d bytes)\n",
				 ctx->psbuf.size);
		if (val & (1 << 2))
			v4l2_err(&dev->v4l2_dev,
				 "insufficient slice buffer space (%d bytes)\n",
				 ctx->slicebuf.size);
	}

	val = coda_read(dev, CODA_RET_DEC_PIC_SIZE);
	width = (val >> 16) & 0xffff;
	height = val & 0xffff;

	q_data_dst = get_q_data(ctx, V4L2_BUF_TYPE_VIDEO_CAPTURE);

	/* frame crop information */
	if (src_fourcc == V4L2_PIX_FMT_H264) {
		u32 left_right;
		u32 top_bottom;

		left_right = coda_read(dev, CODA_RET_DEC_PIC_CROP_LEFT_RIGHT);
		top_bottom = coda_read(dev, CODA_RET_DEC_PIC_CROP_TOP_BOTTOM);

		if (left_right == 0xffffffff && top_bottom == 0xffffffff) {
			/* Keep current crop information */
		} else {
			struct v4l2_rect *rect = &q_data_dst->rect;

			rect->left = left_right >> 16 & 0xffff;
			rect->top = top_bottom >> 16 & 0xffff;
			rect->width = width - rect->left -
				      (left_right & 0xffff);
			rect->height = height - rect->top -
				       (top_bottom & 0xffff);
		}
	} else {
		/* no cropping */
	}

	err_mb = coda_read(dev, CODA_RET_DEC_PIC_ERR_MB);
	if (err_mb > 0)
		v4l2_err(&dev->v4l2_dev,
			 "errors in %d macroblocks\n", err_mb);

	if (dev->devtype->product == CODA_7541) {
		val = coda_read(dev, CODA_RET_DEC_PIC_OPTION);
		if (val == 0) {
			/* not enough bitstream data */
			v4l2_dbg(1, coda_debug, &dev->v4l2_dev,
				 "prescan failed: %d\n", val);
			ctx->hold = true;
			return;
		}
	}

	/* Wait until the VDOA finished writing the previous display frame */
	if (ctx->use_vdoa &&
	    ctx->display_idx >= 0 &&
	    ctx->display_idx < ctx->num_internal_frames) {
		err_vdoa = vdoa_wait_for_completion(ctx->vdoa);
	}

	ctx->frm_dis_flg = coda_read(dev,
				     CODA_REG_BIT_FRM_DIS_FLG(ctx->reg_idx));

	/* The previous display frame was copied out and can be overwritten */
	if (ctx->display_idx >= 0 &&
	    ctx->display_idx < ctx->num_internal_frames) {
		ctx->frm_dis_flg &= ~(1 << ctx->display_idx);
		coda_write(dev, ctx->frm_dis_flg,
				CODA_REG_BIT_FRM_DIS_FLG(ctx->reg_idx));
	}

	/*
	 * The index of the last decoded frame, not necessarily in
	 * display order, and the index of the next display frame.
	 * The latter could have been decoded in a previous run.
	 */
	decoded_idx = coda_read(dev, CODA_RET_DEC_PIC_CUR_IDX);
	display_idx = coda_read(dev, CODA_RET_DEC_PIC_FRAME_IDX);

	if (decoded_idx == -1) {
		/* no frame was decoded, but we might have a display frame */
		if (display_idx >= 0 && display_idx < ctx->num_internal_frames)
			ctx->sequence_offset++;
		else if (ctx->display_idx < 0)
			ctx->hold = true;
	} else if (decoded_idx == -2) {
		/* no frame was decoded, we still return remaining buffers */
	} else if (decoded_idx < 0 || decoded_idx >= ctx->num_internal_frames) {
		v4l2_err(&dev->v4l2_dev,
			 "decoded frame index out of range: %d\n", decoded_idx);
	} else {
		val = coda_read(dev, CODA_RET_DEC_PIC_FRAME_NUM) - 1;
		val -= ctx->sequence_offset;
		spin_lock_irqsave(&ctx->buffer_meta_lock, flags);
		if (!list_empty(&ctx->buffer_meta_list)) {
			meta = list_first_entry(&ctx->buffer_meta_list,
					      struct coda_buffer_meta, list);
			list_del(&meta->list);
			ctx->num_metas--;
			spin_unlock_irqrestore(&ctx->buffer_meta_lock, flags);
			/*
			 * Clamp counters to 16 bits for comparison, as the HW
			 * counter rolls over at this point for h.264. This
			 * may be different for other formats, but using 16 bits
			 * should be enough to detect most errors and saves us
			 * from doing different things based on the format.
			 */
			if ((val & 0xffff) != (meta->sequence & 0xffff)) {
				v4l2_err(&dev->v4l2_dev,
					 "sequence number mismatch (%d(%d) != %d)\n",
					 val, ctx->sequence_offset,
					 meta->sequence);
			}
			ctx->frame_metas[decoded_idx] = *meta;
			kfree(meta);
		} else {
			spin_unlock_irqrestore(&ctx->buffer_meta_lock, flags);
			v4l2_err(&dev->v4l2_dev, "empty timestamp list!\n");
			memset(&ctx->frame_metas[decoded_idx], 0,
			       sizeof(struct coda_buffer_meta));
			ctx->frame_metas[decoded_idx].sequence = val;
			ctx->sequence_offset++;
		}

		trace_coda_dec_pic_done(ctx, &ctx->frame_metas[decoded_idx]);

		val = coda_read(dev, CODA_RET_DEC_PIC_TYPE) & 0x7;
		if (val == 0)
			ctx->frame_types[decoded_idx] = V4L2_BUF_FLAG_KEYFRAME;
		else if (val == 1)
			ctx->frame_types[decoded_idx] = V4L2_BUF_FLAG_PFRAME;
		else
			ctx->frame_types[decoded_idx] = V4L2_BUF_FLAG_BFRAME;

		ctx->frame_errors[decoded_idx] = err_mb;
	}

	if (display_idx == -1) {
		/*
		 * no more frames to be decoded, but there could still
		 * be rotator output to dequeue
		 */
		ctx->hold = true;
	} else if (display_idx == -3) {
		/* possibly prescan failure */
	} else if (display_idx < 0 || display_idx >= ctx->num_internal_frames) {
		v4l2_err(&dev->v4l2_dev,
			 "presentation frame index out of range: %d\n",
			 display_idx);
	}

	/* If a frame was copied out, return it */
	if (ctx->display_idx >= 0 &&
	    ctx->display_idx < ctx->num_internal_frames) {
		dst_buf = v4l2_m2m_dst_buf_remove(ctx->fh.m2m_ctx);
		dst_buf->sequence = ctx->osequence++;

		dst_buf->field = V4L2_FIELD_NONE;
		dst_buf->flags &= ~(V4L2_BUF_FLAG_KEYFRAME |
					     V4L2_BUF_FLAG_PFRAME |
					     V4L2_BUF_FLAG_BFRAME);
		dst_buf->flags |= ctx->frame_types[ctx->display_idx];
		meta = &ctx->frame_metas[ctx->display_idx];
		dst_buf->timecode = meta->timecode;
		dst_buf->vb2_buf.timestamp = meta->timestamp;

		trace_coda_dec_rot_done(ctx, dst_buf, meta);

		switch (q_data_dst->fourcc) {
		case V4L2_PIX_FMT_YUYV:
			payload = width * height * 2;
			break;
		case V4L2_PIX_FMT_YUV420:
		case V4L2_PIX_FMT_YVU420:
		case V4L2_PIX_FMT_NV12:
		default:
			payload = width * height * 3 / 2;
			break;
		case V4L2_PIX_FMT_YUV422P:
			payload = width * height * 2;
			break;
		}
		vb2_set_plane_payload(&dst_buf->vb2_buf, 0, payload);

		if (ctx->frame_errors[ctx->display_idx] || err_vdoa)
			coda_m2m_buf_done(ctx, dst_buf, VB2_BUF_STATE_ERROR);
		else
			coda_m2m_buf_done(ctx, dst_buf, VB2_BUF_STATE_DONE);

		v4l2_dbg(1, coda_debug, &dev->v4l2_dev,
			"job finished: decoding frame (%d) (%s)\n",
			dst_buf->sequence,
			(dst_buf->flags & V4L2_BUF_FLAG_KEYFRAME) ?
			"KEYFRAME" : "PFRAME");
	} else {
		v4l2_dbg(1, coda_debug, &dev->v4l2_dev,
			"job finished: no frame decoded\n");
	}

	/* The rotator will copy the current display frame next time */
	ctx->display_idx = display_idx;
}

static void coda_decode_timeout(struct coda_ctx *ctx)
{
	struct vb2_v4l2_buffer *dst_buf;

	/*
	 * For now this only handles the case where we would deadlock with
	 * userspace, i.e. userspace issued DEC_CMD_STOP and waits for EOS,
	 * but after a failed decode run we would hold the context and wait for
	 * userspace to queue more buffers.
	 */
	if (!(ctx->bit_stream_param & CODA_BIT_STREAM_END_FLAG))
		return;

	dst_buf = v4l2_m2m_dst_buf_remove(ctx->fh.m2m_ctx);
	dst_buf->sequence = ctx->qsequence - 1;

	coda_m2m_buf_done(ctx, dst_buf, VB2_BUF_STATE_ERROR);
}

const struct coda_context_ops coda_bit_decode_ops = {
	.queue_init = coda_decoder_queue_init,
	.reqbufs = coda_decoder_reqbufs,
	.start_streaming = coda_start_decoding,
	.prepare_run = coda_prepare_decode,
	.finish_run = coda_finish_decode,
	.run_timeout = coda_decode_timeout,
	.seq_end_work = coda_seq_end_work,
	.release = coda_bit_release,
};

irqreturn_t coda_irq_handler(int irq, void *data)
{
	struct coda_dev *dev = data;
	struct coda_ctx *ctx;

	/* read status register to attend the IRQ */
	coda_read(dev, CODA_REG_BIT_INT_STATUS);
	coda_write(dev, CODA_REG_BIT_INT_CLEAR_SET,
		      CODA_REG_BIT_INT_CLEAR);

	ctx = v4l2_m2m_get_curr_priv(dev->m2m_dev);
	if (ctx == NULL) {
		v4l2_err(&dev->v4l2_dev,
			 "Instance released before the end of transaction\n");
		mutex_unlock(&dev->coda_mutex);
		return IRQ_HANDLED;
	}

	trace_coda_bit_done(ctx);

	if (ctx->aborting) {
		v4l2_dbg(1, coda_debug, &ctx->dev->v4l2_dev,
			 "task has been aborted\n");
	}

	if (coda_isbusy(ctx->dev)) {
		v4l2_dbg(1, coda_debug, &ctx->dev->v4l2_dev,
			 "coda is still busy!!!!\n");
		return IRQ_NONE;
	}

	complete(&ctx->completion);

	return IRQ_HANDLED;
}<|MERGE_RESOLUTION|>--- conflicted
+++ resolved
@@ -394,12 +394,8 @@
 	int i;
 
 	if (ctx->codec->src_fourcc == V4L2_PIX_FMT_H264 ||
-<<<<<<< HEAD
-	    ctx->codec->dst_fourcc == V4L2_PIX_FMT_H264) {
-=======
 	    ctx->codec->dst_fourcc == V4L2_PIX_FMT_H264 ||
 	    ctx->codec->dst_fourcc == V4L2_PIX_FMT_MPEG4) {
->>>>>>> bb176f67
 		width = round_up(q_data->width, 16);
 		height = round_up(q_data->height, 16);
 	} else {
@@ -1257,12 +1253,8 @@
 	force_ipicture = ctx->params.force_ipicture;
 	if (force_ipicture)
 		ctx->params.force_ipicture = false;
-<<<<<<< HEAD
-	else if ((src_buf->sequence % ctx->params.gop_size) == 0)
-=======
 	else if (ctx->params.gop_size != 0 &&
 		 (src_buf->sequence % ctx->params.gop_size) == 0)
->>>>>>> bb176f67
 		force_ipicture = 1;
 
 	/*
