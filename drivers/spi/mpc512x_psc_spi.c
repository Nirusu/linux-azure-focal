/*
 * MPC512x PSC in SPI mode driver.
 *
 * Copyright (C) 2007,2008 Freescale Semiconductor Inc.
 * Original port from 52xx driver:
 *	Hongjun Chen <hong-jun.chen@freescale.com>
 *
 * Fork of mpc52xx_psc_spi.c:
 *	Copyright (C) 2006 TOPTICA Photonics AG., Dragos Carp
 *
 * This program is free software; you can redistribute  it and/or modify it
 * under  the terms of  the GNU General  Public License as published by the
 * Free Software Foundation;  either version 2 of the  License, or (at your
 * option) any later version.
 */

#include <linux/module.h>
#include <linux/kernel.h>
#include <linux/init.h>
#include <linux/errno.h>
#include <linux/interrupt.h>
#include <linux/of_address.h>
#include <linux/of_platform.h>
#include <linux/workqueue.h>
#include <linux/completion.h>
#include <linux/io.h>
#include <linux/delay.h>
#include <linux/clk.h>
#include <linux/spi/spi.h>
#include <linux/fsl_devices.h>
#include <asm/mpc52xx_psc.h>

struct mpc512x_psc_spi {
	void (*cs_control)(struct spi_device *spi, bool on);
	u32 sysclk;

	/* driver internal data */
	struct mpc52xx_psc __iomem *psc;
	struct mpc512x_psc_fifo __iomem *fifo;
	unsigned int irq;
	u8 bits_per_word;
	u8 busy;
	u32 mclk;
	u8 eofbyte;

	struct workqueue_struct *workqueue;
	struct work_struct work;

	struct list_head queue;
	spinlock_t lock;	/* Message queue lock */

	struct completion done;
};

/* controller state */
struct mpc512x_psc_spi_cs {
	int bits_per_word;
	int speed_hz;
};

/* set clock freq, clock ramp, bits per work
 * if t is NULL then reset the values to the default values
 */
static int mpc512x_psc_spi_transfer_setup(struct spi_device *spi,
					  struct spi_transfer *t)
{
	struct mpc512x_psc_spi_cs *cs = spi->controller_state;

	cs->speed_hz = (t && t->speed_hz)
	    ? t->speed_hz : spi->max_speed_hz;
	cs->bits_per_word = (t && t->bits_per_word)
	    ? t->bits_per_word : spi->bits_per_word;
	cs->bits_per_word = ((cs->bits_per_word + 7) / 8) * 8;
	return 0;
}

static void mpc512x_psc_spi_activate_cs(struct spi_device *spi)
{
	struct mpc512x_psc_spi_cs *cs = spi->controller_state;
	struct mpc512x_psc_spi *mps = spi_master_get_devdata(spi->master);
	struct mpc52xx_psc __iomem *psc = mps->psc;
	u32 sicr;
	u32 ccr;
	u16 bclkdiv;

	sicr = in_be32(&psc->sicr);

	/* Set clock phase and polarity */
	if (spi->mode & SPI_CPHA)
		sicr |= 0x00001000;
	else
		sicr &= ~0x00001000;

	if (spi->mode & SPI_CPOL)
		sicr |= 0x00002000;
	else
		sicr &= ~0x00002000;

	if (spi->mode & SPI_LSB_FIRST)
		sicr |= 0x10000000;
	else
		sicr &= ~0x10000000;
	out_be32(&psc->sicr, sicr);

	ccr = in_be32(&psc->ccr);
	ccr &= 0xFF000000;
	if (cs->speed_hz)
		bclkdiv = (mps->mclk / cs->speed_hz) - 1;
	else
		bclkdiv = (mps->mclk / 1000000) - 1;	/* default 1MHz */

	ccr |= (((bclkdiv & 0xff) << 16) | (((bclkdiv >> 8) & 0xff) << 8));
	out_be32(&psc->ccr, ccr);
	mps->bits_per_word = cs->bits_per_word;

	if (mps->cs_control)
		mps->cs_control(spi, (spi->mode & SPI_CS_HIGH) ? 1 : 0);
}

static void mpc512x_psc_spi_deactivate_cs(struct spi_device *spi)
{
	struct mpc512x_psc_spi *mps = spi_master_get_devdata(spi->master);

	if (mps->cs_control)
		mps->cs_control(spi, (spi->mode & SPI_CS_HIGH) ? 0 : 1);

}

/* extract and scale size field in txsz or rxsz */
#define MPC512x_PSC_FIFO_SZ(sz) ((sz & 0x7ff) << 2);

#define EOFBYTE 1

static int mpc512x_psc_spi_transfer_rxtx(struct spi_device *spi,
					 struct spi_transfer *t)
{
	struct mpc512x_psc_spi *mps = spi_master_get_devdata(spi->master);
	struct mpc52xx_psc __iomem *psc = mps->psc;
	struct mpc512x_psc_fifo __iomem *fifo = mps->fifo;
	size_t len = t->len;
	u8 *tx_buf = (u8 *)t->tx_buf;
	u8 *rx_buf = (u8 *)t->rx_buf;

	if (!tx_buf && !rx_buf && t->len)
		return -EINVAL;

	/* Zero MR2 */
	in_8(&psc->mode);
	out_8(&psc->mode, 0x0);

	while (len) {
		int count;
		int i;
		u8 data;
		size_t fifosz;
		int rxcount;

		/*
		 * The number of bytes that can be sent at a time
		 * depends on the fifo size.
		 */
		fifosz = MPC512x_PSC_FIFO_SZ(in_be32(&fifo->txsz));
		count = min(fifosz, len);

		for (i = count; i > 0; i--) {
			data = tx_buf ? *tx_buf++ : 0;
			if (len == EOFBYTE)
				setbits32(&fifo->txcmd, MPC512x_PSC_FIFO_EOF);
			out_8(&fifo->txdata_8, data);
			len--;
		}

		INIT_COMPLETION(mps->done);

		/* interrupt on tx fifo empty */
		out_be32(&fifo->txisr, MPC512x_PSC_FIFO_EMPTY);
		out_be32(&fifo->tximr, MPC512x_PSC_FIFO_EMPTY);

		/* enable transmiter/receiver */
		out_8(&psc->command,
		      MPC52xx_PSC_TX_ENABLE | MPC52xx_PSC_RX_ENABLE);

		wait_for_completion(&mps->done);

		mdelay(1);

		/* rx fifo should have count bytes in it */
		rxcount = in_be32(&fifo->rxcnt);
		if (rxcount != count)
			mdelay(1);

		rxcount = in_be32(&fifo->rxcnt);
		if (rxcount != count) {
			dev_warn(&spi->dev, "expected %d bytes in rx fifo "
				 "but got %d\n", count, rxcount);
		}

		rxcount = min(rxcount, count);
		for (i = rxcount; i > 0; i--) {
			data = in_8(&fifo->rxdata_8);
			if (rx_buf)
				*rx_buf++ = data;
		}
		while (in_be32(&fifo->rxcnt)) {
			in_8(&fifo->rxdata_8);
		}

		out_8(&psc->command,
		      MPC52xx_PSC_TX_DISABLE | MPC52xx_PSC_RX_DISABLE);
	}
	/* disable transmiter/receiver and fifo interrupt */
	out_8(&psc->command, MPC52xx_PSC_TX_DISABLE | MPC52xx_PSC_RX_DISABLE);
	out_be32(&fifo->tximr, 0);
	return 0;
}

static void mpc512x_psc_spi_work(struct work_struct *work)
{
	struct mpc512x_psc_spi *mps = container_of(work,
						   struct mpc512x_psc_spi,
						   work);

	spin_lock_irq(&mps->lock);
	mps->busy = 1;
	while (!list_empty(&mps->queue)) {
		struct spi_message *m;
		struct spi_device *spi;
		struct spi_transfer *t = NULL;
		unsigned cs_change;
		int status;

		m = container_of(mps->queue.next, struct spi_message, queue);
		list_del_init(&m->queue);
		spin_unlock_irq(&mps->lock);

		spi = m->spi;
		cs_change = 1;
		status = 0;
		list_for_each_entry(t, &m->transfers, transfer_list) {
			if (t->bits_per_word || t->speed_hz) {
				status = mpc512x_psc_spi_transfer_setup(spi, t);
				if (status < 0)
					break;
			}

			if (cs_change)
				mpc512x_psc_spi_activate_cs(spi);
			cs_change = t->cs_change;

			status = mpc512x_psc_spi_transfer_rxtx(spi, t);
			if (status)
				break;
			m->actual_length += t->len;

			if (t->delay_usecs)
				udelay(t->delay_usecs);

			if (cs_change)
				mpc512x_psc_spi_deactivate_cs(spi);
		}

		m->status = status;
		m->complete(m->context);

		if (status || !cs_change)
			mpc512x_psc_spi_deactivate_cs(spi);

		mpc512x_psc_spi_transfer_setup(spi, NULL);

		spin_lock_irq(&mps->lock);
	}
	mps->busy = 0;
	spin_unlock_irq(&mps->lock);
}

static int mpc512x_psc_spi_setup(struct spi_device *spi)
{
	struct mpc512x_psc_spi *mps = spi_master_get_devdata(spi->master);
	struct mpc512x_psc_spi_cs *cs = spi->controller_state;
	unsigned long flags;

	if (spi->bits_per_word % 8)
		return -EINVAL;

	if (!cs) {
		cs = kzalloc(sizeof *cs, GFP_KERNEL);
		if (!cs)
			return -ENOMEM;
		spi->controller_state = cs;
	}

	cs->bits_per_word = spi->bits_per_word;
	cs->speed_hz = spi->max_speed_hz;

	spin_lock_irqsave(&mps->lock, flags);
	if (!mps->busy)
		mpc512x_psc_spi_deactivate_cs(spi);
	spin_unlock_irqrestore(&mps->lock, flags);

	return 0;
}

static int mpc512x_psc_spi_transfer(struct spi_device *spi,
				    struct spi_message *m)
{
	struct mpc512x_psc_spi *mps = spi_master_get_devdata(spi->master);
	unsigned long flags;

	m->actual_length = 0;
	m->status = -EINPROGRESS;

	spin_lock_irqsave(&mps->lock, flags);
	list_add_tail(&m->queue, &mps->queue);
	queue_work(mps->workqueue, &mps->work);
	spin_unlock_irqrestore(&mps->lock, flags);

	return 0;
}

static void mpc512x_psc_spi_cleanup(struct spi_device *spi)
{
	kfree(spi->controller_state);
}

static int mpc512x_psc_spi_port_config(struct spi_master *master,
				       struct mpc512x_psc_spi *mps)
{
	struct mpc52xx_psc __iomem *psc = mps->psc;
	struct mpc512x_psc_fifo __iomem *fifo = mps->fifo;
	struct clk *spiclk;
	int ret = 0;
	char name[32];
	u32 sicr;
	u32 ccr;
	u16 bclkdiv;

	sprintf(name, "psc%d_mclk", master->bus_num);
	spiclk = clk_get(&master->dev, name);
	clk_enable(spiclk);
	mps->mclk = clk_get_rate(spiclk);
	clk_put(spiclk);

	/* Reset the PSC into a known state */
	out_8(&psc->command, MPC52xx_PSC_RST_RX);
	out_8(&psc->command, MPC52xx_PSC_RST_TX);
	out_8(&psc->command, MPC52xx_PSC_TX_DISABLE | MPC52xx_PSC_RX_DISABLE);

	/* Disable psc interrupts all useful interrupts are in fifo */
	out_be16(&psc->isr_imr.imr, 0);

	/* Disable fifo interrupts, will be enabled later */
	out_be32(&fifo->tximr, 0);
	out_be32(&fifo->rximr, 0);

	/* Setup fifo slice address and size */
	/*out_be32(&fifo->txsz, 0x0fe00004);*/
	/*out_be32(&fifo->rxsz, 0x0ff00004);*/

	sicr =	0x01000000 |	/* SIM = 0001 -- 8 bit */
		0x00800000 |	/* GenClk = 1 -- internal clk */
		0x00008000 |	/* SPI = 1 */
		0x00004000 |	/* MSTR = 1   -- SPI master */
		0x00000800;	/* UseEOF = 1 -- SS low until EOF */

	out_be32(&psc->sicr, sicr);

	ccr = in_be32(&psc->ccr);
	ccr &= 0xFF000000;
	bclkdiv = (mps->mclk / 1000000) - 1;	/* default 1MHz */
	ccr |= (((bclkdiv & 0xff) << 16) | (((bclkdiv >> 8) & 0xff) << 8));
	out_be32(&psc->ccr, ccr);

	/* Set 2ms DTL delay */
	out_8(&psc->ctur, 0x00);
	out_8(&psc->ctlr, 0x82);

	/* we don't use the alarms */
	out_be32(&fifo->rxalarm, 0xfff);
	out_be32(&fifo->txalarm, 0);

	/* Enable FIFO slices for Rx/Tx */
	out_be32(&fifo->rxcmd,
		 MPC512x_PSC_FIFO_ENABLE_SLICE | MPC512x_PSC_FIFO_ENABLE_DMA);
	out_be32(&fifo->txcmd,
		 MPC512x_PSC_FIFO_ENABLE_SLICE | MPC512x_PSC_FIFO_ENABLE_DMA);

	mps->bits_per_word = 8;

	return ret;
}

static irqreturn_t mpc512x_psc_spi_isr(int irq, void *dev_id)
{
	struct mpc512x_psc_spi *mps = (struct mpc512x_psc_spi *)dev_id;
	struct mpc512x_psc_fifo __iomem *fifo = mps->fifo;

	/* clear interrupt and wake up the work queue */
	if (in_be32(&fifo->txisr) &
	    in_be32(&fifo->tximr) & MPC512x_PSC_FIFO_EMPTY) {
		out_be32(&fifo->txisr, MPC512x_PSC_FIFO_EMPTY);
		out_be32(&fifo->tximr, 0);
		complete(&mps->done);
		return IRQ_HANDLED;
	}
	return IRQ_NONE;
}

/* bus_num is used only for the case dev->platform_data == NULL */
static int __devinit mpc512x_psc_spi_do_probe(struct device *dev, u32 regaddr,
					      u32 size, unsigned int irq,
					      s16 bus_num)
{
	struct fsl_spi_platform_data *pdata = dev->platform_data;
	struct mpc512x_psc_spi *mps;
	struct spi_master *master;
	int ret;
	void *tempp;

	master = spi_alloc_master(dev, sizeof *mps);
	if (master == NULL)
		return -ENOMEM;

	dev_set_drvdata(dev, master);
	mps = spi_master_get_devdata(master);
	mps->irq = irq;

	if (pdata == NULL) {
		dev_err(dev, "probe called without platform data, no "
			"cs_control function will be called\n");
		mps->cs_control = NULL;
		mps->sysclk = 0;
		master->bus_num = bus_num;
		master->num_chipselect = 255;
	} else {
		mps->cs_control = pdata->cs_control;
		mps->sysclk = pdata->sysclk;
		master->bus_num = pdata->bus_num;
		master->num_chipselect = pdata->max_chipselect;
	}

	master->setup = mpc512x_psc_spi_setup;
	master->transfer = mpc512x_psc_spi_transfer;
	master->cleanup = mpc512x_psc_spi_cleanup;
	master->dev.of_node = dev->of_node;

	tempp = ioremap(regaddr, size);
	if (!tempp) {
		dev_err(dev, "could not ioremap I/O port range\n");
		ret = -EFAULT;
		goto free_master;
	}
	mps->psc = tempp;
	mps->fifo =
		(struct mpc512x_psc_fifo *)(tempp + sizeof(struct mpc52xx_psc));

	ret = request_irq(mps->irq, mpc512x_psc_spi_isr, IRQF_SHARED,
			  "mpc512x-psc-spi", mps);
	if (ret)
		goto free_master;

	ret = mpc512x_psc_spi_port_config(master, mps);
	if (ret < 0)
		goto free_irq;

	spin_lock_init(&mps->lock);
	init_completion(&mps->done);
	INIT_WORK(&mps->work, mpc512x_psc_spi_work);
	INIT_LIST_HEAD(&mps->queue);

	mps->workqueue =
		create_singlethread_workqueue(dev_name(master->dev.parent));
	if (mps->workqueue == NULL) {
		ret = -EBUSY;
		goto free_irq;
	}

	ret = spi_register_master(master);
	if (ret < 0)
		goto unreg_master;

	return ret;

unreg_master:
	destroy_workqueue(mps->workqueue);
free_irq:
	free_irq(mps->irq, mps);
free_master:
	if (mps->psc)
		iounmap(mps->psc);
	spi_master_put(master);

	return ret;
}

static int __devexit mpc512x_psc_spi_do_remove(struct device *dev)
{
	struct spi_master *master = dev_get_drvdata(dev);
	struct mpc512x_psc_spi *mps = spi_master_get_devdata(master);

	flush_workqueue(mps->workqueue);
	destroy_workqueue(mps->workqueue);
	spi_unregister_master(master);
	free_irq(mps->irq, mps);
	if (mps->psc)
		iounmap(mps->psc);

	return 0;
}

<<<<<<< HEAD
static int __init mpc512x_psc_spi_of_probe(struct platform_device *op,
					   const struct of_device_id *match)
=======
static int __devinit mpc512x_psc_spi_of_probe(struct of_device *op,
					      const struct of_device_id *match)
>>>>>>> b4225885
{
	const u32 *regaddr_p;
	u64 regaddr64, size64;
	s16 id = -1;

	regaddr_p = of_get_address(op->dev.of_node, 0, &size64, NULL);
	if (!regaddr_p) {
		dev_err(&op->dev, "Invalid PSC address\n");
		return -EINVAL;
	}
	regaddr64 = of_translate_address(op->dev.of_node, regaddr_p);

	/* get PSC id (0..11, used by port_config) */
	if (op->dev.platform_data == NULL) {
		const u32 *psc_nump;

		psc_nump = of_get_property(op->dev.of_node, "cell-index", NULL);
		if (!psc_nump || *psc_nump > 11) {
			dev_err(&op->dev, "mpc512x_psc_spi: Device node %s "
				"has invalid cell-index property\n",
				op->dev.of_node->full_name);
			return -EINVAL;
		}
		id = *psc_nump;
	}

	return mpc512x_psc_spi_do_probe(&op->dev, (u32) regaddr64, (u32) size64,
				irq_of_parse_and_map(op->dev.of_node, 0), id);
}

<<<<<<< HEAD
static int __exit mpc512x_psc_spi_of_remove(struct platform_device *op)
=======
static int __devexit mpc512x_psc_spi_of_remove(struct of_device *op)
>>>>>>> b4225885
{
	return mpc512x_psc_spi_do_remove(&op->dev);
}

static struct of_device_id mpc512x_psc_spi_of_match[] = {
	{ .compatible = "fsl,mpc5121-psc-spi", },
	{},
};

MODULE_DEVICE_TABLE(of, mpc512x_psc_spi_of_match);

static struct of_platform_driver mpc512x_psc_spi_of_driver = {
	.probe = mpc512x_psc_spi_of_probe,
	.remove = __devexit_p(mpc512x_psc_spi_of_remove),
	.driver = {
		.name = "mpc512x-psc-spi",
		.owner = THIS_MODULE,
		.of_match_table = mpc512x_psc_spi_of_match,
	},
};

static int __init mpc512x_psc_spi_init(void)
{
	return of_register_platform_driver(&mpc512x_psc_spi_of_driver);
}
module_init(mpc512x_psc_spi_init);

static void __exit mpc512x_psc_spi_exit(void)
{
	of_unregister_platform_driver(&mpc512x_psc_spi_of_driver);
}
module_exit(mpc512x_psc_spi_exit);

MODULE_AUTHOR("John Rigby");
MODULE_DESCRIPTION("MPC512x PSC SPI Driver");
MODULE_LICENSE("GPL");<|MERGE_RESOLUTION|>--- conflicted
+++ resolved
@@ -507,13 +507,8 @@
 	return 0;
 }
 
-<<<<<<< HEAD
-static int __init mpc512x_psc_spi_of_probe(struct platform_device *op,
-					   const struct of_device_id *match)
-=======
-static int __devinit mpc512x_psc_spi_of_probe(struct of_device *op,
+static int __devinit mpc512x_psc_spi_of_probe(struct platform_device *op,
 					      const struct of_device_id *match)
->>>>>>> b4225885
 {
 	const u32 *regaddr_p;
 	u64 regaddr64, size64;
@@ -544,11 +539,7 @@
 				irq_of_parse_and_map(op->dev.of_node, 0), id);
 }
 
-<<<<<<< HEAD
-static int __exit mpc512x_psc_spi_of_remove(struct platform_device *op)
-=======
-static int __devexit mpc512x_psc_spi_of_remove(struct of_device *op)
->>>>>>> b4225885
+static int __devexit mpc512x_psc_spi_of_remove(struct platform_device *op)
 {
 	return mpc512x_psc_spi_do_remove(&op->dev);
 }
