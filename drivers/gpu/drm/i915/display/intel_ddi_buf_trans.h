--- conflicted
+++ resolved
@@ -48,11 +48,7 @@
 union intel_ddi_buf_trans_entry {
 	struct hsw_ddi_buf_trans hsw;
 	struct bxt_ddi_buf_trans bxt;
-<<<<<<< HEAD
-	struct cnl_ddi_buf_trans cnl;
-=======
 	struct icl_ddi_buf_trans icl;
->>>>>>> 3bfa7d40
 	struct icl_mg_phy_ddi_buf_trans mg;
 	struct tgl_dkl_phy_ddi_buf_trans dkl;
 };
