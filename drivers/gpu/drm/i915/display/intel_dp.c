/*
 * Copyright © 2008 Intel Corporation
 *
 * Permission is hereby granted, free of charge, to any person obtaining a
 * copy of this software and associated documentation files (the "Software"),
 * to deal in the Software without restriction, including without limitation
 * the rights to use, copy, modify, merge, publish, distribute, sublicense,
 * and/or sell copies of the Software, and to permit persons to whom the
 * Software is furnished to do so, subject to the following conditions:
 *
 * The above copyright notice and this permission notice (including the next
 * paragraph) shall be included in all copies or substantial portions of the
 * Software.
 *
 * THE SOFTWARE IS PROVIDED "AS IS", WITHOUT WARRANTY OF ANY KIND, EXPRESS OR
 * IMPLIED, INCLUDING BUT NOT LIMITED TO THE WARRANTIES OF MERCHANTABILITY,
 * FITNESS FOR A PARTICULAR PURPOSE AND NONINFRINGEMENT.  IN NO EVENT SHALL
 * THE AUTHORS OR COPYRIGHT HOLDERS BE LIABLE FOR ANY CLAIM, DAMAGES OR OTHER
 * LIABILITY, WHETHER IN AN ACTION OF CONTRACT, TORT OR OTHERWISE, ARISING
 * FROM, OUT OF OR IN CONNECTION WITH THE SOFTWARE OR THE USE OR OTHER DEALINGS
 * IN THE SOFTWARE.
 *
 * Authors:
 *    Keith Packard <keithp@keithp.com>
 *
 */

#include <linux/export.h>
#include <linux/i2c.h>
#include <linux/notifier.h>
#include <linux/reboot.h>
#include <linux/slab.h>
#include <linux/types.h>

#include <asm/byteorder.h>

#include <drm/drm_atomic_helper.h>
#include <drm/drm_crtc.h>
#include <drm/drm_dp_helper.h>
#include <drm/drm_edid.h>
#include <drm/drm_hdcp.h>
#include <drm/drm_probe_helper.h>
#include <drm/i915_drm.h>

#include "i915_debugfs.h"
#include "i915_drv.h"
#include "i915_trace.h"
#include "intel_atomic.h"
#include "intel_audio.h"
#include "intel_connector.h"
#include "intel_ddi.h"
#include "intel_display_types.h"
#include "intel_dp.h"
#include "intel_dp_link_training.h"
#include "intel_dp_mst.h"
#include "intel_dpio_phy.h"
#include "intel_fifo_underrun.h"
#include "intel_hdcp.h"
#include "intel_hdmi.h"
#include "intel_hotplug.h"
#include "intel_lspcon.h"
#include "intel_lvds.h"
#include "intel_panel.h"
#include "intel_psr.h"
#include "intel_sideband.h"
#include "intel_tc.h"
#include "intel_vdsc.h"

#define DP_DPRX_ESI_LEN 14

/* DP DSC throughput values used for slice count calculations KPixels/s */
#define DP_DSC_PEAK_PIXEL_RATE			2720000
#define DP_DSC_MAX_ENC_THROUGHPUT_0		340000
#define DP_DSC_MAX_ENC_THROUGHPUT_1		400000

/* DP DSC FEC Overhead factor = 1/(0.972261) */
#define DP_DSC_FEC_OVERHEAD_FACTOR		972261

/* Compliance test status bits  */
#define INTEL_DP_RESOLUTION_SHIFT_MASK	0
#define INTEL_DP_RESOLUTION_PREFERRED	(1 << INTEL_DP_RESOLUTION_SHIFT_MASK)
#define INTEL_DP_RESOLUTION_STANDARD	(2 << INTEL_DP_RESOLUTION_SHIFT_MASK)
#define INTEL_DP_RESOLUTION_FAILSAFE	(3 << INTEL_DP_RESOLUTION_SHIFT_MASK)

struct dp_link_dpll {
	int clock;
	struct dpll dpll;
};

static const struct dp_link_dpll g4x_dpll[] = {
	{ 162000,
		{ .p1 = 2, .p2 = 10, .n = 2, .m1 = 23, .m2 = 8 } },
	{ 270000,
		{ .p1 = 1, .p2 = 10, .n = 1, .m1 = 14, .m2 = 2 } }
};

static const struct dp_link_dpll pch_dpll[] = {
	{ 162000,
		{ .p1 = 2, .p2 = 10, .n = 1, .m1 = 12, .m2 = 9 } },
	{ 270000,
		{ .p1 = 1, .p2 = 10, .n = 2, .m1 = 14, .m2 = 8 } }
};

static const struct dp_link_dpll vlv_dpll[] = {
	{ 162000,
		{ .p1 = 3, .p2 = 2, .n = 5, .m1 = 3, .m2 = 81 } },
	{ 270000,
		{ .p1 = 2, .p2 = 2, .n = 1, .m1 = 2, .m2 = 27 } }
};

/*
 * CHV supports eDP 1.4 that have  more link rates.
 * Below only provides the fixed rate but exclude variable rate.
 */
static const struct dp_link_dpll chv_dpll[] = {
	/*
	 * CHV requires to program fractional division for m2.
	 * m2 is stored in fixed point format using formula below
	 * (m2_int << 22) | m2_fraction
	 */
	{ 162000,	/* m2_int = 32, m2_fraction = 1677722 */
		{ .p1 = 4, .p2 = 2, .n = 1, .m1 = 2, .m2 = 0x819999a } },
	{ 270000,	/* m2_int = 27, m2_fraction = 0 */
		{ .p1 = 4, .p2 = 1, .n = 1, .m1 = 2, .m2 = 0x6c00000 } },
};

/* Constants for DP DSC configurations */
static const u8 valid_dsc_bpp[] = {6, 8, 10, 12, 15};

/* With Single pipe configuration, HW is capable of supporting maximum
 * of 4 slices per line.
 */
static const u8 valid_dsc_slicecount[] = {1, 2, 4};

/**
 * intel_dp_is_edp - is the given port attached to an eDP panel (either CPU or PCH)
 * @intel_dp: DP struct
 *
 * If a CPU or PCH DP output is attached to an eDP panel, this function
 * will return true, and false otherwise.
 */
bool intel_dp_is_edp(struct intel_dp *intel_dp)
{
	struct intel_digital_port *intel_dig_port = dp_to_dig_port(intel_dp);

	return intel_dig_port->base.type == INTEL_OUTPUT_EDP;
}

static struct intel_dp *intel_attached_dp(struct drm_connector *connector)
{
	return enc_to_intel_dp(&intel_attached_encoder(connector)->base);
}

static void intel_dp_link_down(struct intel_encoder *encoder,
			       const struct intel_crtc_state *old_crtc_state);
static bool edp_panel_vdd_on(struct intel_dp *intel_dp);
static void edp_panel_vdd_off(struct intel_dp *intel_dp, bool sync);
static void vlv_init_panel_power_sequencer(struct intel_encoder *encoder,
					   const struct intel_crtc_state *crtc_state);
static void vlv_steal_power_sequencer(struct drm_i915_private *dev_priv,
				      enum pipe pipe);
static void intel_dp_unset_edid(struct intel_dp *intel_dp);

/* update sink rates from dpcd */
static void intel_dp_set_sink_rates(struct intel_dp *intel_dp)
{
	static const int dp_rates[] = {
		162000, 270000, 540000, 810000
	};
	int i, max_rate;

	max_rate = drm_dp_bw_code_to_link_rate(intel_dp->dpcd[DP_MAX_LINK_RATE]);

	for (i = 0; i < ARRAY_SIZE(dp_rates); i++) {
		if (dp_rates[i] > max_rate)
			break;
		intel_dp->sink_rates[i] = dp_rates[i];
	}

	intel_dp->num_sink_rates = i;
}

/* Get length of rates array potentially limited by max_rate. */
static int intel_dp_rate_limit_len(const int *rates, int len, int max_rate)
{
	int i;

	/* Limit results by potentially reduced max rate */
	for (i = 0; i < len; i++) {
		if (rates[len - i - 1] <= max_rate)
			return len - i;
	}

	return 0;
}

/* Get length of common rates array potentially limited by max_rate. */
static int intel_dp_common_len_rate_limit(const struct intel_dp *intel_dp,
					  int max_rate)
{
	return intel_dp_rate_limit_len(intel_dp->common_rates,
				       intel_dp->num_common_rates, max_rate);
}

/* Theoretical max between source and sink */
static int intel_dp_max_common_rate(struct intel_dp *intel_dp)
{
	return intel_dp->common_rates[intel_dp->num_common_rates - 1];
}

/* Theoretical max between source and sink */
static int intel_dp_max_common_lane_count(struct intel_dp *intel_dp)
{
	struct intel_digital_port *intel_dig_port = dp_to_dig_port(intel_dp);
	int source_max = intel_dig_port->max_lanes;
	int sink_max = drm_dp_max_lane_count(intel_dp->dpcd);
	int fia_max = intel_tc_port_fia_max_lane_count(intel_dig_port);

	return min3(source_max, sink_max, fia_max);
}

int intel_dp_max_lane_count(struct intel_dp *intel_dp)
{
	return intel_dp->max_link_lane_count;
}

int
intel_dp_link_required(int pixel_clock, int bpp)
{
	/* pixel_clock is in kHz, divide bpp by 8 for bit to Byte conversion */
	return DIV_ROUND_UP(pixel_clock * bpp, 8);
}

int
intel_dp_max_data_rate(int max_link_clock, int max_lanes)
{
	/* max_link_clock is the link symbol clock (LS_Clk) in kHz and not the
	 * link rate that is generally expressed in Gbps. Since, 8 bits of data
	 * is transmitted every LS_Clk per lane, there is no need to account for
	 * the channel encoding that is done in the PHY layer here.
	 */

	return max_link_clock * max_lanes;
}

static int
intel_dp_downstream_max_dotclock(struct intel_dp *intel_dp)
{
	struct intel_digital_port *intel_dig_port = dp_to_dig_port(intel_dp);
	struct intel_encoder *encoder = &intel_dig_port->base;
	struct drm_i915_private *dev_priv = to_i915(encoder->base.dev);
	int max_dotclk = dev_priv->max_dotclk_freq;
	int ds_max_dotclk;

	int type = intel_dp->downstream_ports[0] & DP_DS_PORT_TYPE_MASK;

	if (type != DP_DS_PORT_TYPE_VGA)
		return max_dotclk;

	ds_max_dotclk = drm_dp_downstream_max_clock(intel_dp->dpcd,
						    intel_dp->downstream_ports);

	if (ds_max_dotclk != 0)
		max_dotclk = min(max_dotclk, ds_max_dotclk);

	return max_dotclk;
}

static int cnl_max_source_rate(struct intel_dp *intel_dp)
{
	struct intel_digital_port *dig_port = dp_to_dig_port(intel_dp);
	struct drm_i915_private *dev_priv = to_i915(dig_port->base.base.dev);
	enum port port = dig_port->base.port;

	u32 voltage = I915_READ(CNL_PORT_COMP_DW3) & VOLTAGE_INFO_MASK;

	/* Low voltage SKUs are limited to max of 5.4G */
	if (voltage == VOLTAGE_INFO_0_85V)
		return 540000;

	/* For this SKU 8.1G is supported in all ports */
	if (IS_CNL_WITH_PORT_F(dev_priv))
		return 810000;

	/* For other SKUs, max rate on ports A and D is 5.4G */
	if (port == PORT_A || port == PORT_D)
		return 540000;

	return 810000;
}

static int icl_max_source_rate(struct intel_dp *intel_dp)
{
	struct intel_digital_port *dig_port = dp_to_dig_port(intel_dp);
	struct drm_i915_private *dev_priv = to_i915(dig_port->base.base.dev);
	enum phy phy = intel_port_to_phy(dev_priv, dig_port->base.port);

	if (intel_phy_is_combo(dev_priv, phy) &&
	    !IS_ELKHARTLAKE(dev_priv) &&
	    !intel_dp_is_edp(intel_dp))
		return 540000;

	return 810000;
}

static void
intel_dp_set_source_rates(struct intel_dp *intel_dp)
{
	/* The values must be in increasing order */
	static const int cnl_rates[] = {
		162000, 216000, 270000, 324000, 432000, 540000, 648000, 810000
	};
	static const int bxt_rates[] = {
		162000, 216000, 243000, 270000, 324000, 432000, 540000
	};
	static const int skl_rates[] = {
		162000, 216000, 270000, 324000, 432000, 540000
	};
	static const int hsw_rates[] = {
		162000, 270000, 540000
	};
	static const int g4x_rates[] = {
		162000, 270000
	};
	struct intel_digital_port *dig_port = dp_to_dig_port(intel_dp);
	struct drm_i915_private *dev_priv = to_i915(dig_port->base.base.dev);
	const struct ddi_vbt_port_info *info =
		&dev_priv->vbt.ddi_port_info[dig_port->base.port];
	const int *source_rates;
	int size, max_rate = 0, vbt_max_rate = info->dp_max_link_rate;

	/* This should only be done once */
	WARN_ON(intel_dp->source_rates || intel_dp->num_source_rates);

	if (INTEL_GEN(dev_priv) >= 10) {
		source_rates = cnl_rates;
		size = ARRAY_SIZE(cnl_rates);
		if (IS_GEN(dev_priv, 10))
			max_rate = cnl_max_source_rate(intel_dp);
		else
			max_rate = icl_max_source_rate(intel_dp);
	} else if (IS_GEN9_LP(dev_priv)) {
		source_rates = bxt_rates;
		size = ARRAY_SIZE(bxt_rates);
	} else if (IS_GEN9_BC(dev_priv)) {
		source_rates = skl_rates;
		size = ARRAY_SIZE(skl_rates);
	} else if ((IS_HASWELL(dev_priv) && !IS_HSW_ULX(dev_priv)) ||
		   IS_BROADWELL(dev_priv)) {
		source_rates = hsw_rates;
		size = ARRAY_SIZE(hsw_rates);
	} else {
		source_rates = g4x_rates;
		size = ARRAY_SIZE(g4x_rates);
	}

	if (max_rate && vbt_max_rate)
		max_rate = min(max_rate, vbt_max_rate);
	else if (vbt_max_rate)
		max_rate = vbt_max_rate;

	if (max_rate)
		size = intel_dp_rate_limit_len(source_rates, size, max_rate);

	intel_dp->source_rates = source_rates;
	intel_dp->num_source_rates = size;
}

static int intersect_rates(const int *source_rates, int source_len,
			   const int *sink_rates, int sink_len,
			   int *common_rates)
{
	int i = 0, j = 0, k = 0;

	while (i < source_len && j < sink_len) {
		if (source_rates[i] == sink_rates[j]) {
			if (WARN_ON(k >= DP_MAX_SUPPORTED_RATES))
				return k;
			common_rates[k] = source_rates[i];
			++k;
			++i;
			++j;
		} else if (source_rates[i] < sink_rates[j]) {
			++i;
		} else {
			++j;
		}
	}
	return k;
}

/* return index of rate in rates array, or -1 if not found */
static int intel_dp_rate_index(const int *rates, int len, int rate)
{
	int i;

	for (i = 0; i < len; i++)
		if (rate == rates[i])
			return i;

	return -1;
}

static void intel_dp_set_common_rates(struct intel_dp *intel_dp)
{
	WARN_ON(!intel_dp->num_source_rates || !intel_dp->num_sink_rates);

	intel_dp->num_common_rates = intersect_rates(intel_dp->source_rates,
						     intel_dp->num_source_rates,
						     intel_dp->sink_rates,
						     intel_dp->num_sink_rates,
						     intel_dp->common_rates);

	/* Paranoia, there should always be something in common. */
	if (WARN_ON(intel_dp->num_common_rates == 0)) {
		intel_dp->common_rates[0] = 162000;
		intel_dp->num_common_rates = 1;
	}
}

static bool intel_dp_link_params_valid(struct intel_dp *intel_dp, int link_rate,
				       u8 lane_count)
{
	/*
	 * FIXME: we need to synchronize the current link parameters with
	 * hardware readout. Currently fast link training doesn't work on
	 * boot-up.
	 */
	if (link_rate == 0 ||
	    link_rate > intel_dp->max_link_rate)
		return false;

	if (lane_count == 0 ||
	    lane_count > intel_dp_max_lane_count(intel_dp))
		return false;

	return true;
}

static bool intel_dp_can_link_train_fallback_for_edp(struct intel_dp *intel_dp,
						     int link_rate,
						     u8 lane_count)
{
	const struct drm_display_mode *fixed_mode =
		intel_dp->attached_connector->panel.fixed_mode;
	int mode_rate, max_rate;

	mode_rate = intel_dp_link_required(fixed_mode->clock, 18);
	max_rate = intel_dp_max_data_rate(link_rate, lane_count);
	if (mode_rate > max_rate)
		return false;

	return true;
}

int intel_dp_get_link_train_fallback_values(struct intel_dp *intel_dp,
					    int link_rate, u8 lane_count)
{
	int index;

	index = intel_dp_rate_index(intel_dp->common_rates,
				    intel_dp->num_common_rates,
				    link_rate);
	if (index > 0) {
		if (intel_dp_is_edp(intel_dp) &&
		    !intel_dp_can_link_train_fallback_for_edp(intel_dp,
							      intel_dp->common_rates[index - 1],
							      lane_count)) {
			DRM_DEBUG_KMS("Retrying Link training for eDP with same parameters\n");
			return 0;
		}
		intel_dp->max_link_rate = intel_dp->common_rates[index - 1];
		intel_dp->max_link_lane_count = lane_count;
	} else if (lane_count > 1) {
		if (intel_dp_is_edp(intel_dp) &&
		    !intel_dp_can_link_train_fallback_for_edp(intel_dp,
							      intel_dp_max_common_rate(intel_dp),
							      lane_count >> 1)) {
			DRM_DEBUG_KMS("Retrying Link training for eDP with same parameters\n");
			return 0;
		}
		intel_dp->max_link_rate = intel_dp_max_common_rate(intel_dp);
		intel_dp->max_link_lane_count = lane_count >> 1;
	} else {
		DRM_ERROR("Link Training Unsuccessful\n");
		return -1;
	}

	return 0;
}

u32 intel_dp_mode_to_fec_clock(u32 mode_clock)
{
	return div_u64(mul_u32_u32(mode_clock, 1000000U),
		       DP_DSC_FEC_OVERHEAD_FACTOR);
}

<<<<<<< HEAD
static u16 intel_dp_dsc_get_output_bpp(u32 link_clock, u32 lane_count,
=======
static int
small_joiner_ram_size_bits(struct drm_i915_private *i915)
{
	if (INTEL_GEN(i915) >= 11)
		return 7680 * 8;
	else
		return 6144 * 8;
}

static u16 intel_dp_dsc_get_output_bpp(struct drm_i915_private *i915,
				       u32 link_clock, u32 lane_count,
>>>>>>> 9445ad17
				       u32 mode_clock, u32 mode_hdisplay)
{
	u32 bits_per_pixel, max_bpp_small_joiner_ram;
	int i;

	/*
	 * Available Link Bandwidth(Kbits/sec) = (NumberOfLanes)*
	 * (LinkSymbolClock)* 8 * (TimeSlotsPerMTP)
	 * for SST -> TimeSlotsPerMTP is 1,
	 * for MST -> TimeSlotsPerMTP has to be calculated
	 */
	bits_per_pixel = (link_clock * lane_count * 8) /
			 intel_dp_mode_to_fec_clock(mode_clock);
	DRM_DEBUG_KMS("Max link bpp: %u\n", bits_per_pixel);

	/* Small Joiner Check: output bpp <= joiner RAM (bits) / Horiz. width */
<<<<<<< HEAD
	max_bpp_small_joiner_ram = DP_DSC_MAX_SMALL_JOINER_RAM_BUFFER / mode_hdisplay;
=======
	max_bpp_small_joiner_ram = small_joiner_ram_size_bits(i915) /
		mode_hdisplay;
>>>>>>> 9445ad17
	DRM_DEBUG_KMS("Max small joiner bpp: %u\n", max_bpp_small_joiner_ram);

	/*
	 * Greatest allowed DSC BPP = MIN (output BPP from available Link BW
	 * check, output bpp from small joiner RAM check)
	 */
	bits_per_pixel = min(bits_per_pixel, max_bpp_small_joiner_ram);

	/* Error out if the max bpp is less than smallest allowed valid bpp */
	if (bits_per_pixel < valid_dsc_bpp[0]) {
		DRM_DEBUG_KMS("Unsupported BPP %u, min %u\n",
			      bits_per_pixel, valid_dsc_bpp[0]);
		return 0;
	}

	/* Find the nearest match in the array of known BPPs from VESA */
	for (i = 0; i < ARRAY_SIZE(valid_dsc_bpp) - 1; i++) {
		if (bits_per_pixel < valid_dsc_bpp[i + 1])
			break;
	}
	bits_per_pixel = valid_dsc_bpp[i];

	/*
	 * Compressed BPP in U6.4 format so multiply by 16, for Gen 11,
	 * fractional part is 0
	 */
	return bits_per_pixel << 4;
}

static u8 intel_dp_dsc_get_slice_count(struct intel_dp *intel_dp,
				       int mode_clock, int mode_hdisplay)
{
	u8 min_slice_count, i;
	int max_slice_width;

	if (mode_clock <= DP_DSC_PEAK_PIXEL_RATE)
		min_slice_count = DIV_ROUND_UP(mode_clock,
					       DP_DSC_MAX_ENC_THROUGHPUT_0);
	else
		min_slice_count = DIV_ROUND_UP(mode_clock,
					       DP_DSC_MAX_ENC_THROUGHPUT_1);

	max_slice_width = drm_dp_dsc_sink_max_slice_width(intel_dp->dsc_dpcd);
	if (max_slice_width < DP_DSC_MIN_SLICE_WIDTH_VALUE) {
		DRM_DEBUG_KMS("Unsupported slice width %d by DP DSC Sink device\n",
			      max_slice_width);
		return 0;
	}
	/* Also take into account max slice width */
	min_slice_count = min_t(u8, min_slice_count,
				DIV_ROUND_UP(mode_hdisplay,
					     max_slice_width));

	/* Find the closest match to the valid slice count values */
	for (i = 0; i < ARRAY_SIZE(valid_dsc_slicecount); i++) {
		if (valid_dsc_slicecount[i] >
		    drm_dp_dsc_sink_max_slice_count(intel_dp->dsc_dpcd,
						    false))
			break;
		if (min_slice_count  <= valid_dsc_slicecount[i])
			return valid_dsc_slicecount[i];
	}

	DRM_DEBUG_KMS("Unsupported Slice Count %d\n", min_slice_count);
	return 0;
}

static enum drm_mode_status
intel_dp_mode_valid(struct drm_connector *connector,
		    struct drm_display_mode *mode)
{
	struct intel_dp *intel_dp = intel_attached_dp(connector);
	struct intel_connector *intel_connector = to_intel_connector(connector);
	struct drm_display_mode *fixed_mode = intel_connector->panel.fixed_mode;
	struct drm_i915_private *dev_priv = to_i915(connector->dev);
	int target_clock = mode->clock;
	int max_rate, mode_rate, max_lanes, max_link_clock;
	int max_dotclk;
	u16 dsc_max_output_bpp = 0;
	u8 dsc_slice_count = 0;

	if (mode->flags & DRM_MODE_FLAG_DBLSCAN)
		return MODE_NO_DBLESCAN;

	max_dotclk = intel_dp_downstream_max_dotclock(intel_dp);

	if (intel_dp_is_edp(intel_dp) && fixed_mode) {
		if (mode->hdisplay > fixed_mode->hdisplay)
			return MODE_PANEL;

		if (mode->vdisplay > fixed_mode->vdisplay)
			return MODE_PANEL;

		target_clock = fixed_mode->clock;
	}

	max_link_clock = intel_dp_max_link_rate(intel_dp);
	max_lanes = intel_dp_max_lane_count(intel_dp);

	max_rate = intel_dp_max_data_rate(max_link_clock, max_lanes);
	mode_rate = intel_dp_link_required(target_clock, 18);

	/*
	 * Output bpp is stored in 6.4 format so right shift by 4 to get the
	 * integer value since we support only integer values of bpp.
	 */
	if ((INTEL_GEN(dev_priv) >= 10 || IS_GEMINILAKE(dev_priv)) &&
	    drm_dp_sink_supports_dsc(intel_dp->dsc_dpcd)) {
		if (intel_dp_is_edp(intel_dp)) {
			dsc_max_output_bpp =
				drm_edp_dsc_sink_output_bpp(intel_dp->dsc_dpcd) >> 4;
			dsc_slice_count =
				drm_dp_dsc_sink_max_slice_count(intel_dp->dsc_dpcd,
								true);
		} else if (drm_dp_sink_supports_fec(intel_dp->fec_capable)) {
			dsc_max_output_bpp =
				intel_dp_dsc_get_output_bpp(dev_priv,
							    max_link_clock,
							    max_lanes,
							    target_clock,
							    mode->hdisplay) >> 4;
			dsc_slice_count =
				intel_dp_dsc_get_slice_count(intel_dp,
							     target_clock,
							     mode->hdisplay);
		}
	}

	if ((mode_rate > max_rate && !(dsc_max_output_bpp && dsc_slice_count)) ||
	    target_clock > max_dotclk)
		return MODE_CLOCK_HIGH;

	if (mode->clock < 10000)
		return MODE_CLOCK_LOW;

	if (mode->flags & DRM_MODE_FLAG_DBLCLK)
		return MODE_H_ILLEGAL;

	return intel_mode_valid_max_plane_size(dev_priv, mode);
}

u32 intel_dp_pack_aux(const u8 *src, int src_bytes)
{
	int i;
	u32 v = 0;

	if (src_bytes > 4)
		src_bytes = 4;
	for (i = 0; i < src_bytes; i++)
		v |= ((u32)src[i]) << ((3 - i) * 8);
	return v;
}

static void intel_dp_unpack_aux(u32 src, u8 *dst, int dst_bytes)
{
	int i;
	if (dst_bytes > 4)
		dst_bytes = 4;
	for (i = 0; i < dst_bytes; i++)
		dst[i] = src >> ((3-i) * 8);
}

static void
intel_dp_init_panel_power_sequencer(struct intel_dp *intel_dp);
static void
intel_dp_init_panel_power_sequencer_registers(struct intel_dp *intel_dp,
					      bool force_disable_vdd);
static void
intel_dp_pps_init(struct intel_dp *intel_dp);

static intel_wakeref_t
pps_lock(struct intel_dp *intel_dp)
{
	struct drm_i915_private *dev_priv = dp_to_i915(intel_dp);
	intel_wakeref_t wakeref;

	/*
	 * See intel_power_sequencer_reset() why we need
	 * a power domain reference here.
	 */
	wakeref = intel_display_power_get(dev_priv,
					  intel_aux_power_domain(dp_to_dig_port(intel_dp)));

	mutex_lock(&dev_priv->pps_mutex);

	return wakeref;
}

static intel_wakeref_t
pps_unlock(struct intel_dp *intel_dp, intel_wakeref_t wakeref)
{
	struct drm_i915_private *dev_priv = dp_to_i915(intel_dp);

	mutex_unlock(&dev_priv->pps_mutex);
	intel_display_power_put(dev_priv,
				intel_aux_power_domain(dp_to_dig_port(intel_dp)),
				wakeref);
	return 0;
}

#define with_pps_lock(dp, wf) \
	for ((wf) = pps_lock(dp); (wf); (wf) = pps_unlock((dp), (wf)))

static void
vlv_power_sequencer_kick(struct intel_dp *intel_dp)
{
	struct drm_i915_private *dev_priv = dp_to_i915(intel_dp);
	struct intel_digital_port *intel_dig_port = dp_to_dig_port(intel_dp);
	enum pipe pipe = intel_dp->pps_pipe;
	bool pll_enabled, release_cl_override = false;
	enum dpio_phy phy = DPIO_PHY(pipe);
	enum dpio_channel ch = vlv_pipe_to_channel(pipe);
	u32 DP;

	if (WARN(I915_READ(intel_dp->output_reg) & DP_PORT_EN,
		 "skipping pipe %c power sequencer kick due to [ENCODER:%d:%s] being active\n",
		 pipe_name(pipe), intel_dig_port->base.base.base.id,
		 intel_dig_port->base.base.name))
		return;

	DRM_DEBUG_KMS("kicking pipe %c power sequencer for [ENCODER:%d:%s]\n",
		      pipe_name(pipe), intel_dig_port->base.base.base.id,
		      intel_dig_port->base.base.name);

	/* Preserve the BIOS-computed detected bit. This is
	 * supposed to be read-only.
	 */
	DP = I915_READ(intel_dp->output_reg) & DP_DETECTED;
	DP |= DP_VOLTAGE_0_4 | DP_PRE_EMPHASIS_0;
	DP |= DP_PORT_WIDTH(1);
	DP |= DP_LINK_TRAIN_PAT_1;

	if (IS_CHERRYVIEW(dev_priv))
		DP |= DP_PIPE_SEL_CHV(pipe);
	else
		DP |= DP_PIPE_SEL(pipe);

	pll_enabled = I915_READ(DPLL(pipe)) & DPLL_VCO_ENABLE;

	/*
	 * The DPLL for the pipe must be enabled for this to work.
	 * So enable temporarily it if it's not already enabled.
	 */
	if (!pll_enabled) {
		release_cl_override = IS_CHERRYVIEW(dev_priv) &&
			!chv_phy_powergate_ch(dev_priv, phy, ch, true);

		if (vlv_force_pll_on(dev_priv, pipe, IS_CHERRYVIEW(dev_priv) ?
				     &chv_dpll[0].dpll : &vlv_dpll[0].dpll)) {
			DRM_ERROR("Failed to force on pll for pipe %c!\n",
				  pipe_name(pipe));
			return;
		}
	}

	/*
	 * Similar magic as in intel_dp_enable_port().
	 * We _must_ do this port enable + disable trick
	 * to make this power sequencer lock onto the port.
	 * Otherwise even VDD force bit won't work.
	 */
	I915_WRITE(intel_dp->output_reg, DP);
	POSTING_READ(intel_dp->output_reg);

	I915_WRITE(intel_dp->output_reg, DP | DP_PORT_EN);
	POSTING_READ(intel_dp->output_reg);

	I915_WRITE(intel_dp->output_reg, DP & ~DP_PORT_EN);
	POSTING_READ(intel_dp->output_reg);

	if (!pll_enabled) {
		vlv_force_pll_off(dev_priv, pipe);

		if (release_cl_override)
			chv_phy_powergate_ch(dev_priv, phy, ch, false);
	}
}

static enum pipe vlv_find_free_pps(struct drm_i915_private *dev_priv)
{
	struct intel_encoder *encoder;
	unsigned int pipes = (1 << PIPE_A) | (1 << PIPE_B);

	/*
	 * We don't have power sequencer currently.
	 * Pick one that's not used by other ports.
	 */
	for_each_intel_dp(&dev_priv->drm, encoder) {
		struct intel_dp *intel_dp = enc_to_intel_dp(&encoder->base);

		if (encoder->type == INTEL_OUTPUT_EDP) {
			WARN_ON(intel_dp->active_pipe != INVALID_PIPE &&
				intel_dp->active_pipe != intel_dp->pps_pipe);

			if (intel_dp->pps_pipe != INVALID_PIPE)
				pipes &= ~(1 << intel_dp->pps_pipe);
		} else {
			WARN_ON(intel_dp->pps_pipe != INVALID_PIPE);

			if (intel_dp->active_pipe != INVALID_PIPE)
				pipes &= ~(1 << intel_dp->active_pipe);
		}
	}

	if (pipes == 0)
		return INVALID_PIPE;

	return ffs(pipes) - 1;
}

static enum pipe
vlv_power_sequencer_pipe(struct intel_dp *intel_dp)
{
	struct drm_i915_private *dev_priv = dp_to_i915(intel_dp);
	struct intel_digital_port *intel_dig_port = dp_to_dig_port(intel_dp);
	enum pipe pipe;

	lockdep_assert_held(&dev_priv->pps_mutex);

	/* We should never land here with regular DP ports */
	WARN_ON(!intel_dp_is_edp(intel_dp));

	WARN_ON(intel_dp->active_pipe != INVALID_PIPE &&
		intel_dp->active_pipe != intel_dp->pps_pipe);

	if (intel_dp->pps_pipe != INVALID_PIPE)
		return intel_dp->pps_pipe;

	pipe = vlv_find_free_pps(dev_priv);

	/*
	 * Didn't find one. This should not happen since there
	 * are two power sequencers and up to two eDP ports.
	 */
	if (WARN_ON(pipe == INVALID_PIPE))
		pipe = PIPE_A;

	vlv_steal_power_sequencer(dev_priv, pipe);
	intel_dp->pps_pipe = pipe;

	DRM_DEBUG_KMS("picked pipe %c power sequencer for [ENCODER:%d:%s]\n",
		      pipe_name(intel_dp->pps_pipe),
		      intel_dig_port->base.base.base.id,
		      intel_dig_port->base.base.name);

	/* init power sequencer on this pipe and port */
	intel_dp_init_panel_power_sequencer(intel_dp);
	intel_dp_init_panel_power_sequencer_registers(intel_dp, true);

	/*
	 * Even vdd force doesn't work until we've made
	 * the power sequencer lock in on the port.
	 */
	vlv_power_sequencer_kick(intel_dp);

	return intel_dp->pps_pipe;
}

static int
bxt_power_sequencer_idx(struct intel_dp *intel_dp)
{
	struct drm_i915_private *dev_priv = dp_to_i915(intel_dp);
	int backlight_controller = dev_priv->vbt.backlight.controller;

	lockdep_assert_held(&dev_priv->pps_mutex);

	/* We should never land here with regular DP ports */
	WARN_ON(!intel_dp_is_edp(intel_dp));

	if (!intel_dp->pps_reset)
		return backlight_controller;

	intel_dp->pps_reset = false;

	/*
	 * Only the HW needs to be reprogrammed, the SW state is fixed and
	 * has been setup during connector init.
	 */
	intel_dp_init_panel_power_sequencer_registers(intel_dp, false);

	return backlight_controller;
}

typedef bool (*vlv_pipe_check)(struct drm_i915_private *dev_priv,
			       enum pipe pipe);

static bool vlv_pipe_has_pp_on(struct drm_i915_private *dev_priv,
			       enum pipe pipe)
{
	return I915_READ(PP_STATUS(pipe)) & PP_ON;
}

static bool vlv_pipe_has_vdd_on(struct drm_i915_private *dev_priv,
				enum pipe pipe)
{
	return I915_READ(PP_CONTROL(pipe)) & EDP_FORCE_VDD;
}

static bool vlv_pipe_any(struct drm_i915_private *dev_priv,
			 enum pipe pipe)
{
	return true;
}

static enum pipe
vlv_initial_pps_pipe(struct drm_i915_private *dev_priv,
		     enum port port,
		     vlv_pipe_check pipe_check)
{
	enum pipe pipe;

	for (pipe = PIPE_A; pipe <= PIPE_B; pipe++) {
		u32 port_sel = I915_READ(PP_ON_DELAYS(pipe)) &
			PANEL_PORT_SELECT_MASK;

		if (port_sel != PANEL_PORT_SELECT_VLV(port))
			continue;

		if (!pipe_check(dev_priv, pipe))
			continue;

		return pipe;
	}

	return INVALID_PIPE;
}

static void
vlv_initial_power_sequencer_setup(struct intel_dp *intel_dp)
{
	struct drm_i915_private *dev_priv = dp_to_i915(intel_dp);
	struct intel_digital_port *intel_dig_port = dp_to_dig_port(intel_dp);
	enum port port = intel_dig_port->base.port;

	lockdep_assert_held(&dev_priv->pps_mutex);

	/* try to find a pipe with this port selected */
	/* first pick one where the panel is on */
	intel_dp->pps_pipe = vlv_initial_pps_pipe(dev_priv, port,
						  vlv_pipe_has_pp_on);
	/* didn't find one? pick one where vdd is on */
	if (intel_dp->pps_pipe == INVALID_PIPE)
		intel_dp->pps_pipe = vlv_initial_pps_pipe(dev_priv, port,
							  vlv_pipe_has_vdd_on);
	/* didn't find one? pick one with just the correct port */
	if (intel_dp->pps_pipe == INVALID_PIPE)
		intel_dp->pps_pipe = vlv_initial_pps_pipe(dev_priv, port,
							  vlv_pipe_any);

	/* didn't find one? just let vlv_power_sequencer_pipe() pick one when needed */
	if (intel_dp->pps_pipe == INVALID_PIPE) {
		DRM_DEBUG_KMS("no initial power sequencer for [ENCODER:%d:%s]\n",
			      intel_dig_port->base.base.base.id,
			      intel_dig_port->base.base.name);
		return;
	}

	DRM_DEBUG_KMS("initial power sequencer for [ENCODER:%d:%s]: pipe %c\n",
		      intel_dig_port->base.base.base.id,
		      intel_dig_port->base.base.name,
		      pipe_name(intel_dp->pps_pipe));

	intel_dp_init_panel_power_sequencer(intel_dp);
	intel_dp_init_panel_power_sequencer_registers(intel_dp, false);
}

void intel_power_sequencer_reset(struct drm_i915_private *dev_priv)
{
	struct intel_encoder *encoder;

	if (WARN_ON(!IS_VALLEYVIEW(dev_priv) && !IS_CHERRYVIEW(dev_priv) &&
		    !IS_GEN9_LP(dev_priv)))
		return;

	/*
	 * We can't grab pps_mutex here due to deadlock with power_domain
	 * mutex when power_domain functions are called while holding pps_mutex.
	 * That also means that in order to use pps_pipe the code needs to
	 * hold both a power domain reference and pps_mutex, and the power domain
	 * reference get/put must be done while _not_ holding pps_mutex.
	 * pps_{lock,unlock}() do these steps in the correct order, so one
	 * should use them always.
	 */

	for_each_intel_dp(&dev_priv->drm, encoder) {
		struct intel_dp *intel_dp = enc_to_intel_dp(&encoder->base);

		WARN_ON(intel_dp->active_pipe != INVALID_PIPE);

		if (encoder->type != INTEL_OUTPUT_EDP)
			continue;

		if (IS_GEN9_LP(dev_priv))
			intel_dp->pps_reset = true;
		else
			intel_dp->pps_pipe = INVALID_PIPE;
	}
}

struct pps_registers {
	i915_reg_t pp_ctrl;
	i915_reg_t pp_stat;
	i915_reg_t pp_on;
	i915_reg_t pp_off;
	i915_reg_t pp_div;
};

static void intel_pps_get_registers(struct intel_dp *intel_dp,
				    struct pps_registers *regs)
{
	struct drm_i915_private *dev_priv = dp_to_i915(intel_dp);
	int pps_idx = 0;

	memset(regs, 0, sizeof(*regs));

	if (IS_GEN9_LP(dev_priv))
		pps_idx = bxt_power_sequencer_idx(intel_dp);
	else if (IS_VALLEYVIEW(dev_priv) || IS_CHERRYVIEW(dev_priv))
		pps_idx = vlv_power_sequencer_pipe(intel_dp);

	regs->pp_ctrl = PP_CONTROL(pps_idx);
	regs->pp_stat = PP_STATUS(pps_idx);
	regs->pp_on = PP_ON_DELAYS(pps_idx);
	regs->pp_off = PP_OFF_DELAYS(pps_idx);

	/* Cycle delay moved from PP_DIVISOR to PP_CONTROL */
	if (IS_GEN9_LP(dev_priv) || INTEL_PCH_TYPE(dev_priv) >= PCH_CNP)
		regs->pp_div = INVALID_MMIO_REG;
	else
		regs->pp_div = PP_DIVISOR(pps_idx);
}

static i915_reg_t
_pp_ctrl_reg(struct intel_dp *intel_dp)
{
	struct pps_registers regs;

	intel_pps_get_registers(intel_dp, &regs);

	return regs.pp_ctrl;
}

static i915_reg_t
_pp_stat_reg(struct intel_dp *intel_dp)
{
	struct pps_registers regs;

	intel_pps_get_registers(intel_dp, &regs);

	return regs.pp_stat;
}

/* Reboot notifier handler to shutdown panel power to guarantee T12 timing
   This function only applicable when panel PM state is not to be tracked */
static int edp_notify_handler(struct notifier_block *this, unsigned long code,
			      void *unused)
{
	struct intel_dp *intel_dp = container_of(this, typeof(* intel_dp),
						 edp_notifier);
	struct drm_i915_private *dev_priv = dp_to_i915(intel_dp);
	intel_wakeref_t wakeref;

	if (!intel_dp_is_edp(intel_dp) || code != SYS_RESTART)
		return 0;

	with_pps_lock(intel_dp, wakeref) {
		if (IS_VALLEYVIEW(dev_priv) || IS_CHERRYVIEW(dev_priv)) {
			enum pipe pipe = vlv_power_sequencer_pipe(intel_dp);
			i915_reg_t pp_ctrl_reg, pp_div_reg;
			u32 pp_div;

			pp_ctrl_reg = PP_CONTROL(pipe);
			pp_div_reg  = PP_DIVISOR(pipe);
			pp_div = I915_READ(pp_div_reg);
			pp_div &= PP_REFERENCE_DIVIDER_MASK;

			/* 0x1F write to PP_DIV_REG sets max cycle delay */
			I915_WRITE(pp_div_reg, pp_div | 0x1F);
			I915_WRITE(pp_ctrl_reg, PANEL_UNLOCK_REGS);
			msleep(intel_dp->panel_power_cycle_delay);
		}
	}

	return 0;
}

static bool edp_have_panel_power(struct intel_dp *intel_dp)
{
	struct drm_i915_private *dev_priv = dp_to_i915(intel_dp);

	lockdep_assert_held(&dev_priv->pps_mutex);

	if ((IS_VALLEYVIEW(dev_priv) || IS_CHERRYVIEW(dev_priv)) &&
	    intel_dp->pps_pipe == INVALID_PIPE)
		return false;

	return (I915_READ(_pp_stat_reg(intel_dp)) & PP_ON) != 0;
}

static bool edp_have_panel_vdd(struct intel_dp *intel_dp)
{
	struct drm_i915_private *dev_priv = dp_to_i915(intel_dp);

	lockdep_assert_held(&dev_priv->pps_mutex);

	if ((IS_VALLEYVIEW(dev_priv) || IS_CHERRYVIEW(dev_priv)) &&
	    intel_dp->pps_pipe == INVALID_PIPE)
		return false;

	return I915_READ(_pp_ctrl_reg(intel_dp)) & EDP_FORCE_VDD;
}

static void
intel_dp_check_edp(struct intel_dp *intel_dp)
{
	struct drm_i915_private *dev_priv = dp_to_i915(intel_dp);

	if (!intel_dp_is_edp(intel_dp))
		return;

	if (!edp_have_panel_power(intel_dp) && !edp_have_panel_vdd(intel_dp)) {
		WARN(1, "eDP powered off while attempting aux channel communication.\n");
		DRM_DEBUG_KMS("Status 0x%08x Control 0x%08x\n",
			      I915_READ(_pp_stat_reg(intel_dp)),
			      I915_READ(_pp_ctrl_reg(intel_dp)));
	}
}

static u32
intel_dp_aux_wait_done(struct intel_dp *intel_dp)
{
	struct drm_i915_private *i915 = dp_to_i915(intel_dp);
	i915_reg_t ch_ctl = intel_dp->aux_ch_ctl_reg(intel_dp);
	u32 status;
	bool done;

#define C (((status = intel_uncore_read_notrace(&i915->uncore, ch_ctl)) & DP_AUX_CH_CTL_SEND_BUSY) == 0)
	done = wait_event_timeout(i915->gmbus_wait_queue, C,
				  msecs_to_jiffies_timeout(10));

	/* just trace the final value */
	trace_i915_reg_rw(false, ch_ctl, status, sizeof(status), true);

	if (!done)
		DRM_ERROR("dp aux hw did not signal timeout!\n");
#undef C

	return status;
}

static u32 g4x_get_aux_clock_divider(struct intel_dp *intel_dp, int index)
{
	struct drm_i915_private *dev_priv = dp_to_i915(intel_dp);

	if (index)
		return 0;

	/*
	 * The clock divider is based off the hrawclk, and would like to run at
	 * 2MHz.  So, take the hrawclk value and divide by 2000 and use that
	 */
	return DIV_ROUND_CLOSEST(dev_priv->rawclk_freq, 2000);
}

static u32 ilk_get_aux_clock_divider(struct intel_dp *intel_dp, int index)
{
	struct drm_i915_private *dev_priv = dp_to_i915(intel_dp);
	struct intel_digital_port *dig_port = dp_to_dig_port(intel_dp);

	if (index)
		return 0;

	/*
	 * The clock divider is based off the cdclk or PCH rawclk, and would
	 * like to run at 2MHz.  So, take the cdclk or PCH rawclk value and
	 * divide by 2000 and use that
	 */
	if (dig_port->aux_ch == AUX_CH_A)
		return DIV_ROUND_CLOSEST(dev_priv->cdclk.hw.cdclk, 2000);
	else
		return DIV_ROUND_CLOSEST(dev_priv->rawclk_freq, 2000);
}

static u32 hsw_get_aux_clock_divider(struct intel_dp *intel_dp, int index)
{
	struct drm_i915_private *dev_priv = dp_to_i915(intel_dp);
	struct intel_digital_port *dig_port = dp_to_dig_port(intel_dp);

	if (dig_port->aux_ch != AUX_CH_A && HAS_PCH_LPT_H(dev_priv)) {
		/* Workaround for non-ULT HSW */
		switch (index) {
		case 0: return 63;
		case 1: return 72;
		default: return 0;
		}
	}

	return ilk_get_aux_clock_divider(intel_dp, index);
}

static u32 skl_get_aux_clock_divider(struct intel_dp *intel_dp, int index)
{
	/*
	 * SKL doesn't need us to program the AUX clock divider (Hardware will
	 * derive the clock from CDCLK automatically). We still implement the
	 * get_aux_clock_divider vfunc to plug-in into the existing code.
	 */
	return index ? 0 : 1;
}

static u32 g4x_get_aux_send_ctl(struct intel_dp *intel_dp,
				int send_bytes,
				u32 aux_clock_divider)
{
	struct intel_digital_port *intel_dig_port = dp_to_dig_port(intel_dp);
	struct drm_i915_private *dev_priv =
			to_i915(intel_dig_port->base.base.dev);
	u32 precharge, timeout;

	if (IS_GEN(dev_priv, 6))
		precharge = 3;
	else
		precharge = 5;

	if (IS_BROADWELL(dev_priv))
		timeout = DP_AUX_CH_CTL_TIME_OUT_600us;
	else
		timeout = DP_AUX_CH_CTL_TIME_OUT_400us;

	return DP_AUX_CH_CTL_SEND_BUSY |
	       DP_AUX_CH_CTL_DONE |
	       DP_AUX_CH_CTL_INTERRUPT |
	       DP_AUX_CH_CTL_TIME_OUT_ERROR |
	       timeout |
	       DP_AUX_CH_CTL_RECEIVE_ERROR |
	       (send_bytes << DP_AUX_CH_CTL_MESSAGE_SIZE_SHIFT) |
	       (precharge << DP_AUX_CH_CTL_PRECHARGE_2US_SHIFT) |
	       (aux_clock_divider << DP_AUX_CH_CTL_BIT_CLOCK_2X_SHIFT);
}

static u32 skl_get_aux_send_ctl(struct intel_dp *intel_dp,
				int send_bytes,
				u32 unused)
{
	struct intel_digital_port *intel_dig_port = dp_to_dig_port(intel_dp);
	u32 ret;

	ret = DP_AUX_CH_CTL_SEND_BUSY |
	      DP_AUX_CH_CTL_DONE |
	      DP_AUX_CH_CTL_INTERRUPT |
	      DP_AUX_CH_CTL_TIME_OUT_ERROR |
	      DP_AUX_CH_CTL_TIME_OUT_MAX |
	      DP_AUX_CH_CTL_RECEIVE_ERROR |
	      (send_bytes << DP_AUX_CH_CTL_MESSAGE_SIZE_SHIFT) |
	      DP_AUX_CH_CTL_FW_SYNC_PULSE_SKL(32) |
	      DP_AUX_CH_CTL_SYNC_PULSE_SKL(32);

	if (intel_dig_port->tc_mode == TC_PORT_TBT_ALT)
		ret |= DP_AUX_CH_CTL_TBT_IO;

	return ret;
}

static int
intel_dp_aux_xfer(struct intel_dp *intel_dp,
		  const u8 *send, int send_bytes,
		  u8 *recv, int recv_size,
		  u32 aux_send_ctl_flags)
{
	struct intel_digital_port *intel_dig_port = dp_to_dig_port(intel_dp);
	struct drm_i915_private *i915 =
			to_i915(intel_dig_port->base.base.dev);
	struct intel_uncore *uncore = &i915->uncore;
	enum phy phy = intel_port_to_phy(i915, intel_dig_port->base.port);
	bool is_tc_port = intel_phy_is_tc(i915, phy);
	i915_reg_t ch_ctl, ch_data[5];
	u32 aux_clock_divider;
	enum intel_display_power_domain aux_domain =
		intel_aux_power_domain(intel_dig_port);
	intel_wakeref_t aux_wakeref;
	intel_wakeref_t pps_wakeref;
	int i, ret, recv_bytes;
	int try, clock = 0;
	u32 status;
	bool vdd;

	ch_ctl = intel_dp->aux_ch_ctl_reg(intel_dp);
	for (i = 0; i < ARRAY_SIZE(ch_data); i++)
		ch_data[i] = intel_dp->aux_ch_data_reg(intel_dp, i);

	if (is_tc_port)
		intel_tc_port_lock(intel_dig_port);

	aux_wakeref = intel_display_power_get(i915, aux_domain);
	pps_wakeref = pps_lock(intel_dp);

	/*
	 * We will be called with VDD already enabled for dpcd/edid/oui reads.
	 * In such cases we want to leave VDD enabled and it's up to upper layers
	 * to turn it off. But for eg. i2c-dev access we need to turn it on/off
	 * ourselves.
	 */
	vdd = edp_panel_vdd_on(intel_dp);

	/* dp aux is extremely sensitive to irq latency, hence request the
	 * lowest possible wakeup latency and so prevent the cpu from going into
	 * deep sleep states.
	 */
	pm_qos_update_request(&i915->pm_qos, 0);

	intel_dp_check_edp(intel_dp);

	/* Try to wait for any previous AUX channel activity */
	for (try = 0; try < 3; try++) {
		status = intel_uncore_read_notrace(uncore, ch_ctl);
		if ((status & DP_AUX_CH_CTL_SEND_BUSY) == 0)
			break;
		msleep(1);
	}
	/* just trace the final value */
	trace_i915_reg_rw(false, ch_ctl, status, sizeof(status), true);

	if (try == 3) {
		const u32 status = intel_uncore_read(uncore, ch_ctl);

		if (status != intel_dp->aux_busy_last_status) {
			WARN(1, "dp_aux_ch not started status 0x%08x\n",
			     status);
			intel_dp->aux_busy_last_status = status;
		}

		ret = -EBUSY;
		goto out;
	}

	/* Only 5 data registers! */
	if (WARN_ON(send_bytes > 20 || recv_size > 20)) {
		ret = -E2BIG;
		goto out;
	}

	while ((aux_clock_divider = intel_dp->get_aux_clock_divider(intel_dp, clock++))) {
		u32 send_ctl = intel_dp->get_aux_send_ctl(intel_dp,
							  send_bytes,
							  aux_clock_divider);

		send_ctl |= aux_send_ctl_flags;

		/* Must try at least 3 times according to DP spec */
		for (try = 0; try < 5; try++) {
			/* Load the send data into the aux channel data registers */
			for (i = 0; i < send_bytes; i += 4)
				intel_uncore_write(uncore,
						   ch_data[i >> 2],
						   intel_dp_pack_aux(send + i,
								     send_bytes - i));

			/* Send the command and wait for it to complete */
			intel_uncore_write(uncore, ch_ctl, send_ctl);

			status = intel_dp_aux_wait_done(intel_dp);

			/* Clear done status and any errors */
			intel_uncore_write(uncore,
					   ch_ctl,
					   status |
					   DP_AUX_CH_CTL_DONE |
					   DP_AUX_CH_CTL_TIME_OUT_ERROR |
					   DP_AUX_CH_CTL_RECEIVE_ERROR);

			/* DP CTS 1.2 Core Rev 1.1, 4.2.1.1 & 4.2.1.2
			 *   400us delay required for errors and timeouts
			 *   Timeout errors from the HW already meet this
			 *   requirement so skip to next iteration
			 */
			if (status & DP_AUX_CH_CTL_TIME_OUT_ERROR)
				continue;

			if (status & DP_AUX_CH_CTL_RECEIVE_ERROR) {
				usleep_range(400, 500);
				continue;
			}
			if (status & DP_AUX_CH_CTL_DONE)
				goto done;
		}
	}

	if ((status & DP_AUX_CH_CTL_DONE) == 0) {
		DRM_ERROR("dp_aux_ch not done status 0x%08x\n", status);
		ret = -EBUSY;
		goto out;
	}

done:
	/* Check for timeout or receive error.
	 * Timeouts occur when the sink is not connected
	 */
	if (status & DP_AUX_CH_CTL_RECEIVE_ERROR) {
		DRM_ERROR("dp_aux_ch receive error status 0x%08x\n", status);
		ret = -EIO;
		goto out;
	}

	/* Timeouts occur when the device isn't connected, so they're
	 * "normal" -- don't fill the kernel log with these */
	if (status & DP_AUX_CH_CTL_TIME_OUT_ERROR) {
		DRM_DEBUG_KMS("dp_aux_ch timeout status 0x%08x\n", status);
		ret = -ETIMEDOUT;
		goto out;
	}

	/* Unload any bytes sent back from the other side */
	recv_bytes = ((status & DP_AUX_CH_CTL_MESSAGE_SIZE_MASK) >>
		      DP_AUX_CH_CTL_MESSAGE_SIZE_SHIFT);

	/*
	 * By BSpec: "Message sizes of 0 or >20 are not allowed."
	 * We have no idea of what happened so we return -EBUSY so
	 * drm layer takes care for the necessary retries.
	 */
	if (recv_bytes == 0 || recv_bytes > 20) {
		DRM_DEBUG_KMS("Forbidden recv_bytes = %d on aux transaction\n",
			      recv_bytes);
		ret = -EBUSY;
		goto out;
	}

	if (recv_bytes > recv_size)
		recv_bytes = recv_size;

	for (i = 0; i < recv_bytes; i += 4)
		intel_dp_unpack_aux(intel_uncore_read(uncore, ch_data[i >> 2]),
				    recv + i, recv_bytes - i);

	ret = recv_bytes;
out:
	pm_qos_update_request(&i915->pm_qos, PM_QOS_DEFAULT_VALUE);

	if (vdd)
		edp_panel_vdd_off(intel_dp, false);

	pps_unlock(intel_dp, pps_wakeref);
	intel_display_power_put_async(i915, aux_domain, aux_wakeref);

	if (is_tc_port)
		intel_tc_port_unlock(intel_dig_port);

	return ret;
}

#define BARE_ADDRESS_SIZE	3
#define HEADER_SIZE		(BARE_ADDRESS_SIZE + 1)

static void
intel_dp_aux_header(u8 txbuf[HEADER_SIZE],
		    const struct drm_dp_aux_msg *msg)
{
	txbuf[0] = (msg->request << 4) | ((msg->address >> 16) & 0xf);
	txbuf[1] = (msg->address >> 8) & 0xff;
	txbuf[2] = msg->address & 0xff;
	txbuf[3] = msg->size - 1;
}

static ssize_t
intel_dp_aux_transfer(struct drm_dp_aux *aux, struct drm_dp_aux_msg *msg)
{
	struct intel_dp *intel_dp = container_of(aux, struct intel_dp, aux);
	u8 txbuf[20], rxbuf[20];
	size_t txsize, rxsize;
	int ret;

	intel_dp_aux_header(txbuf, msg);

	switch (msg->request & ~DP_AUX_I2C_MOT) {
	case DP_AUX_NATIVE_WRITE:
	case DP_AUX_I2C_WRITE:
	case DP_AUX_I2C_WRITE_STATUS_UPDATE:
		txsize = msg->size ? HEADER_SIZE + msg->size : BARE_ADDRESS_SIZE;
		rxsize = 2; /* 0 or 1 data bytes */

		if (WARN_ON(txsize > 20))
			return -E2BIG;

		WARN_ON(!msg->buffer != !msg->size);

		if (msg->buffer)
			memcpy(txbuf + HEADER_SIZE, msg->buffer, msg->size);

		ret = intel_dp_aux_xfer(intel_dp, txbuf, txsize,
					rxbuf, rxsize, 0);
		if (ret > 0) {
			msg->reply = rxbuf[0] >> 4;

			if (ret > 1) {
				/* Number of bytes written in a short write. */
				ret = clamp_t(int, rxbuf[1], 0, msg->size);
			} else {
				/* Return payload size. */
				ret = msg->size;
			}
		}
		break;

	case DP_AUX_NATIVE_READ:
	case DP_AUX_I2C_READ:
		txsize = msg->size ? HEADER_SIZE : BARE_ADDRESS_SIZE;
		rxsize = msg->size + 1;

		if (WARN_ON(rxsize > 20))
			return -E2BIG;

		ret = intel_dp_aux_xfer(intel_dp, txbuf, txsize,
					rxbuf, rxsize, 0);
		if (ret > 0) {
			msg->reply = rxbuf[0] >> 4;
			/*
			 * Assume happy day, and copy the data. The caller is
			 * expected to check msg->reply before touching it.
			 *
			 * Return payload size.
			 */
			ret--;
			memcpy(msg->buffer, rxbuf + 1, ret);
		}
		break;

	default:
		ret = -EINVAL;
		break;
	}

	return ret;
}


static i915_reg_t g4x_aux_ctl_reg(struct intel_dp *intel_dp)
{
	struct drm_i915_private *dev_priv = dp_to_i915(intel_dp);
	struct intel_digital_port *dig_port = dp_to_dig_port(intel_dp);
	enum aux_ch aux_ch = dig_port->aux_ch;

	switch (aux_ch) {
	case AUX_CH_B:
	case AUX_CH_C:
	case AUX_CH_D:
		return DP_AUX_CH_CTL(aux_ch);
	default:
		MISSING_CASE(aux_ch);
		return DP_AUX_CH_CTL(AUX_CH_B);
	}
}

static i915_reg_t g4x_aux_data_reg(struct intel_dp *intel_dp, int index)
{
	struct drm_i915_private *dev_priv = dp_to_i915(intel_dp);
	struct intel_digital_port *dig_port = dp_to_dig_port(intel_dp);
	enum aux_ch aux_ch = dig_port->aux_ch;

	switch (aux_ch) {
	case AUX_CH_B:
	case AUX_CH_C:
	case AUX_CH_D:
		return DP_AUX_CH_DATA(aux_ch, index);
	default:
		MISSING_CASE(aux_ch);
		return DP_AUX_CH_DATA(AUX_CH_B, index);
	}
}

static i915_reg_t ilk_aux_ctl_reg(struct intel_dp *intel_dp)
{
	struct drm_i915_private *dev_priv = dp_to_i915(intel_dp);
	struct intel_digital_port *dig_port = dp_to_dig_port(intel_dp);
	enum aux_ch aux_ch = dig_port->aux_ch;

	switch (aux_ch) {
	case AUX_CH_A:
		return DP_AUX_CH_CTL(aux_ch);
	case AUX_CH_B:
	case AUX_CH_C:
	case AUX_CH_D:
		return PCH_DP_AUX_CH_CTL(aux_ch);
	default:
		MISSING_CASE(aux_ch);
		return DP_AUX_CH_CTL(AUX_CH_A);
	}
}

static i915_reg_t ilk_aux_data_reg(struct intel_dp *intel_dp, int index)
{
	struct drm_i915_private *dev_priv = dp_to_i915(intel_dp);
	struct intel_digital_port *dig_port = dp_to_dig_port(intel_dp);
	enum aux_ch aux_ch = dig_port->aux_ch;

	switch (aux_ch) {
	case AUX_CH_A:
		return DP_AUX_CH_DATA(aux_ch, index);
	case AUX_CH_B:
	case AUX_CH_C:
	case AUX_CH_D:
		return PCH_DP_AUX_CH_DATA(aux_ch, index);
	default:
		MISSING_CASE(aux_ch);
		return DP_AUX_CH_DATA(AUX_CH_A, index);
	}
}

static i915_reg_t skl_aux_ctl_reg(struct intel_dp *intel_dp)
{
	struct drm_i915_private *dev_priv = dp_to_i915(intel_dp);
	struct intel_digital_port *dig_port = dp_to_dig_port(intel_dp);
	enum aux_ch aux_ch = dig_port->aux_ch;

	switch (aux_ch) {
	case AUX_CH_A:
	case AUX_CH_B:
	case AUX_CH_C:
	case AUX_CH_D:
	case AUX_CH_E:
	case AUX_CH_F:
		return DP_AUX_CH_CTL(aux_ch);
	default:
		MISSING_CASE(aux_ch);
		return DP_AUX_CH_CTL(AUX_CH_A);
	}
}

static i915_reg_t skl_aux_data_reg(struct intel_dp *intel_dp, int index)
{
	struct drm_i915_private *dev_priv = dp_to_i915(intel_dp);
	struct intel_digital_port *dig_port = dp_to_dig_port(intel_dp);
	enum aux_ch aux_ch = dig_port->aux_ch;

	switch (aux_ch) {
	case AUX_CH_A:
	case AUX_CH_B:
	case AUX_CH_C:
	case AUX_CH_D:
	case AUX_CH_E:
	case AUX_CH_F:
		return DP_AUX_CH_DATA(aux_ch, index);
	default:
		MISSING_CASE(aux_ch);
		return DP_AUX_CH_DATA(AUX_CH_A, index);
	}
}

static void
intel_dp_aux_fini(struct intel_dp *intel_dp)
{
	kfree(intel_dp->aux.name);
}

static void
intel_dp_aux_init(struct intel_dp *intel_dp)
{
	struct drm_i915_private *dev_priv = dp_to_i915(intel_dp);
	struct intel_digital_port *dig_port = dp_to_dig_port(intel_dp);
	struct intel_encoder *encoder = &dig_port->base;

	if (INTEL_GEN(dev_priv) >= 9) {
		intel_dp->aux_ch_ctl_reg = skl_aux_ctl_reg;
		intel_dp->aux_ch_data_reg = skl_aux_data_reg;
	} else if (HAS_PCH_SPLIT(dev_priv)) {
		intel_dp->aux_ch_ctl_reg = ilk_aux_ctl_reg;
		intel_dp->aux_ch_data_reg = ilk_aux_data_reg;
	} else {
		intel_dp->aux_ch_ctl_reg = g4x_aux_ctl_reg;
		intel_dp->aux_ch_data_reg = g4x_aux_data_reg;
	}

	if (INTEL_GEN(dev_priv) >= 9)
		intel_dp->get_aux_clock_divider = skl_get_aux_clock_divider;
	else if (IS_BROADWELL(dev_priv) || IS_HASWELL(dev_priv))
		intel_dp->get_aux_clock_divider = hsw_get_aux_clock_divider;
	else if (HAS_PCH_SPLIT(dev_priv))
		intel_dp->get_aux_clock_divider = ilk_get_aux_clock_divider;
	else
		intel_dp->get_aux_clock_divider = g4x_get_aux_clock_divider;

	if (INTEL_GEN(dev_priv) >= 9)
		intel_dp->get_aux_send_ctl = skl_get_aux_send_ctl;
	else
		intel_dp->get_aux_send_ctl = g4x_get_aux_send_ctl;

	drm_dp_aux_init(&intel_dp->aux);

	/* Failure to allocate our preferred name is not critical */
	intel_dp->aux.name = kasprintf(GFP_KERNEL, "DPDDC-%c",
				       port_name(encoder->port));
	intel_dp->aux.transfer = intel_dp_aux_transfer;
}

bool intel_dp_source_supports_hbr2(struct intel_dp *intel_dp)
{
	int max_rate = intel_dp->source_rates[intel_dp->num_source_rates - 1];

	return max_rate >= 540000;
}

bool intel_dp_source_supports_hbr3(struct intel_dp *intel_dp)
{
	int max_rate = intel_dp->source_rates[intel_dp->num_source_rates - 1];

	return max_rate >= 810000;
}

static void
intel_dp_set_clock(struct intel_encoder *encoder,
		   struct intel_crtc_state *pipe_config)
{
	struct drm_i915_private *dev_priv = to_i915(encoder->base.dev);
	const struct dp_link_dpll *divisor = NULL;
	int i, count = 0;

	if (IS_G4X(dev_priv)) {
		divisor = g4x_dpll;
		count = ARRAY_SIZE(g4x_dpll);
	} else if (HAS_PCH_SPLIT(dev_priv)) {
		divisor = pch_dpll;
		count = ARRAY_SIZE(pch_dpll);
	} else if (IS_CHERRYVIEW(dev_priv)) {
		divisor = chv_dpll;
		count = ARRAY_SIZE(chv_dpll);
	} else if (IS_VALLEYVIEW(dev_priv)) {
		divisor = vlv_dpll;
		count = ARRAY_SIZE(vlv_dpll);
	}

	if (divisor && count) {
		for (i = 0; i < count; i++) {
			if (pipe_config->port_clock == divisor[i].clock) {
				pipe_config->dpll = divisor[i].dpll;
				pipe_config->clock_set = true;
				break;
			}
		}
	}
}

static void snprintf_int_array(char *str, size_t len,
			       const int *array, int nelem)
{
	int i;

	str[0] = '\0';

	for (i = 0; i < nelem; i++) {
		int r = snprintf(str, len, "%s%d", i ? ", " : "", array[i]);
		if (r >= len)
			return;
		str += r;
		len -= r;
	}
}

static void intel_dp_print_rates(struct intel_dp *intel_dp)
{
	char str[128]; /* FIXME: too big for stack? */

	if ((drm_debug & DRM_UT_KMS) == 0)
		return;

	snprintf_int_array(str, sizeof(str),
			   intel_dp->source_rates, intel_dp->num_source_rates);
	DRM_DEBUG_KMS("source rates: %s\n", str);

	snprintf_int_array(str, sizeof(str),
			   intel_dp->sink_rates, intel_dp->num_sink_rates);
	DRM_DEBUG_KMS("sink rates: %s\n", str);

	snprintf_int_array(str, sizeof(str),
			   intel_dp->common_rates, intel_dp->num_common_rates);
	DRM_DEBUG_KMS("common rates: %s\n", str);
}

int
intel_dp_max_link_rate(struct intel_dp *intel_dp)
{
	int len;

	len = intel_dp_common_len_rate_limit(intel_dp, intel_dp->max_link_rate);
	if (WARN_ON(len <= 0))
		return 162000;

	return intel_dp->common_rates[len - 1];
}

int intel_dp_rate_select(struct intel_dp *intel_dp, int rate)
{
	int i = intel_dp_rate_index(intel_dp->sink_rates,
				    intel_dp->num_sink_rates, rate);

	if (WARN_ON(i < 0))
		i = 0;

	return i;
}

void intel_dp_compute_rate(struct intel_dp *intel_dp, int port_clock,
			   u8 *link_bw, u8 *rate_select)
{
	/* eDP 1.4 rate select method. */
	if (intel_dp->use_rate_select) {
		*link_bw = 0;
		*rate_select =
			intel_dp_rate_select(intel_dp, port_clock);
	} else {
		*link_bw = drm_dp_link_rate_to_bw_code(port_clock);
		*rate_select = 0;
	}
}

static bool intel_dp_source_supports_fec(struct intel_dp *intel_dp,
					 const struct intel_crtc_state *pipe_config)
{
	struct drm_i915_private *dev_priv = dp_to_i915(intel_dp);

	/* On TGL, FEC is supported on all Pipes */
	if (INTEL_GEN(dev_priv) >= 12)
		return true;

	if (IS_GEN(dev_priv, 11) && pipe_config->cpu_transcoder != TRANSCODER_A)
		return true;

	return false;
}

static bool intel_dp_supports_fec(struct intel_dp *intel_dp,
				  const struct intel_crtc_state *pipe_config)
{
	return intel_dp_source_supports_fec(intel_dp, pipe_config) &&
		drm_dp_sink_supports_fec(intel_dp->fec_capable);
}

static bool intel_dp_source_supports_dsc(struct intel_dp *intel_dp,
					 const struct intel_crtc_state *pipe_config)
{
	struct drm_i915_private *dev_priv = dp_to_i915(intel_dp);

	/* On TGL, DSC is supported on all Pipes */
	if (INTEL_GEN(dev_priv) >= 12)
		return true;

	if (INTEL_GEN(dev_priv) >= 10 &&
	    pipe_config->cpu_transcoder != TRANSCODER_A)
		return true;

	return false;
}

static bool intel_dp_supports_dsc(struct intel_dp *intel_dp,
				  const struct intel_crtc_state *pipe_config)
{
	if (!intel_dp_is_edp(intel_dp) && !pipe_config->fec_enable)
		return false;

	return intel_dp_source_supports_dsc(intel_dp, pipe_config) &&
		drm_dp_sink_supports_dsc(intel_dp->dsc_dpcd);
}

static int intel_dp_compute_bpp(struct intel_dp *intel_dp,
				struct intel_crtc_state *pipe_config)
{
	struct drm_i915_private *dev_priv = dp_to_i915(intel_dp);
	struct intel_connector *intel_connector = intel_dp->attached_connector;
	int bpp, bpc;

	bpp = pipe_config->pipe_bpp;
	bpc = drm_dp_downstream_max_bpc(intel_dp->dpcd, intel_dp->downstream_ports);

	if (bpc > 0)
		bpp = min(bpp, 3*bpc);

	if (intel_dp_is_edp(intel_dp)) {
		/* Get bpp from vbt only for panels that dont have bpp in edid */
		if (intel_connector->base.display_info.bpc == 0 &&
		    dev_priv->vbt.edp.bpp && dev_priv->vbt.edp.bpp < bpp) {
			DRM_DEBUG_KMS("clamping bpp for eDP panel to BIOS-provided %i\n",
				      dev_priv->vbt.edp.bpp);
			bpp = dev_priv->vbt.edp.bpp;
		}
	}

	return bpp;
}

/* Adjust link config limits based on compliance test requests. */
void
intel_dp_adjust_compliance_config(struct intel_dp *intel_dp,
				  struct intel_crtc_state *pipe_config,
				  struct link_config_limits *limits)
{
	/* For DP Compliance we override the computed bpp for the pipe */
	if (intel_dp->compliance.test_data.bpc != 0) {
		int bpp = 3 * intel_dp->compliance.test_data.bpc;

		limits->min_bpp = limits->max_bpp = bpp;
		pipe_config->dither_force_disable = bpp == 6 * 3;

		DRM_DEBUG_KMS("Setting pipe_bpp to %d\n", bpp);
	}

	/* Use values requested by Compliance Test Request */
	if (intel_dp->compliance.test_type == DP_TEST_LINK_TRAINING) {
		int index;

		/* Validate the compliance test data since max values
		 * might have changed due to link train fallback.
		 */
		if (intel_dp_link_params_valid(intel_dp, intel_dp->compliance.test_link_rate,
					       intel_dp->compliance.test_lane_count)) {
			index = intel_dp_rate_index(intel_dp->common_rates,
						    intel_dp->num_common_rates,
						    intel_dp->compliance.test_link_rate);
			if (index >= 0)
				limits->min_clock = limits->max_clock = index;
			limits->min_lane_count = limits->max_lane_count =
				intel_dp->compliance.test_lane_count;
		}
	}
}

static int intel_dp_output_bpp(const struct intel_crtc_state *crtc_state, int bpp)
{
	/*
	 * bpp value was assumed to RGB format. And YCbCr 4:2:0 output
	 * format of the number of bytes per pixel will be half the number
	 * of bytes of RGB pixel.
	 */
	if (crtc_state->output_format == INTEL_OUTPUT_FORMAT_YCBCR420)
		bpp /= 2;

	return bpp;
}

/* Optimize link config in order: max bpp, min clock, min lanes */
static int
intel_dp_compute_link_config_wide(struct intel_dp *intel_dp,
				  struct intel_crtc_state *pipe_config,
				  const struct link_config_limits *limits)
{
	struct drm_display_mode *adjusted_mode = &pipe_config->base.adjusted_mode;
	int bpp, clock, lane_count;
	int mode_rate, link_clock, link_avail;

	for (bpp = limits->max_bpp; bpp >= limits->min_bpp; bpp -= 2 * 3) {
		int output_bpp = intel_dp_output_bpp(pipe_config, bpp);

		mode_rate = intel_dp_link_required(adjusted_mode->crtc_clock,
						   output_bpp);

		for (clock = limits->min_clock; clock <= limits->max_clock; clock++) {
			for (lane_count = limits->min_lane_count;
			     lane_count <= limits->max_lane_count;
			     lane_count <<= 1) {
				link_clock = intel_dp->common_rates[clock];
				link_avail = intel_dp_max_data_rate(link_clock,
								    lane_count);

				if (mode_rate <= link_avail) {
					pipe_config->lane_count = lane_count;
					pipe_config->pipe_bpp = bpp;
					pipe_config->port_clock = link_clock;

					return 0;
				}
			}
		}
	}

	return -EINVAL;
}

static int intel_dp_dsc_compute_bpp(struct intel_dp *intel_dp, u8 dsc_max_bpc)
{
	int i, num_bpc;
	u8 dsc_bpc[3] = {0};

	num_bpc = drm_dp_dsc_sink_supported_input_bpcs(intel_dp->dsc_dpcd,
						       dsc_bpc);
	for (i = 0; i < num_bpc; i++) {
		if (dsc_max_bpc >= dsc_bpc[i])
			return dsc_bpc[i] * 3;
	}

	return 0;
}

static int intel_dp_dsc_compute_config(struct intel_dp *intel_dp,
				       struct intel_crtc_state *pipe_config,
				       struct drm_connector_state *conn_state,
				       struct link_config_limits *limits)
{
	struct intel_digital_port *dig_port = dp_to_dig_port(intel_dp);
	struct drm_i915_private *dev_priv = to_i915(dig_port->base.base.dev);
	struct drm_display_mode *adjusted_mode = &pipe_config->base.adjusted_mode;
	u8 dsc_max_bpc;
	int pipe_bpp;
	int ret;

	pipe_config->fec_enable = !intel_dp_is_edp(intel_dp) &&
		intel_dp_supports_fec(intel_dp, pipe_config);

	if (!intel_dp_supports_dsc(intel_dp, pipe_config))
		return -EINVAL;

	/* Max DSC Input BPC for ICL is 10 and for TGL+ is 12 */
	if (INTEL_GEN(dev_priv) >= 12)
		dsc_max_bpc = min_t(u8, 12, conn_state->max_requested_bpc);
	else
		dsc_max_bpc = min_t(u8, 10,
				    conn_state->max_requested_bpc);

	pipe_bpp = intel_dp_dsc_compute_bpp(intel_dp, dsc_max_bpc);

	/* Min Input BPC for ICL+ is 8 */
	if (pipe_bpp < 8 * 3) {
		DRM_DEBUG_KMS("No DSC support for less than 8bpc\n");
		return -EINVAL;
	}

	/*
	 * For now enable DSC for max bpp, max link rate, max lane count.
	 * Optimize this later for the minimum possible link rate/lane count
	 * with DSC enabled for the requested mode.
	 */
	pipe_config->pipe_bpp = pipe_bpp;
	pipe_config->port_clock = intel_dp->common_rates[limits->max_clock];
	pipe_config->lane_count = limits->max_lane_count;

	if (intel_dp_is_edp(intel_dp)) {
		pipe_config->dsc_params.compressed_bpp =
			min_t(u16, drm_edp_dsc_sink_output_bpp(intel_dp->dsc_dpcd) >> 4,
			      pipe_config->pipe_bpp);
		pipe_config->dsc_params.slice_count =
			drm_dp_dsc_sink_max_slice_count(intel_dp->dsc_dpcd,
							true);
	} else {
		u16 dsc_max_output_bpp;
		u8 dsc_dp_slice_count;

		dsc_max_output_bpp =
			intel_dp_dsc_get_output_bpp(dev_priv,
						    pipe_config->port_clock,
						    pipe_config->lane_count,
						    adjusted_mode->crtc_clock,
						    adjusted_mode->crtc_hdisplay);
		dsc_dp_slice_count =
			intel_dp_dsc_get_slice_count(intel_dp,
						     adjusted_mode->crtc_clock,
						     adjusted_mode->crtc_hdisplay);
		if (!dsc_max_output_bpp || !dsc_dp_slice_count) {
			DRM_DEBUG_KMS("Compressed BPP/Slice Count not supported\n");
			return -EINVAL;
		}
		pipe_config->dsc_params.compressed_bpp = min_t(u16,
							       dsc_max_output_bpp >> 4,
							       pipe_config->pipe_bpp);
		pipe_config->dsc_params.slice_count = dsc_dp_slice_count;
	}
	/*
	 * VDSC engine operates at 1 Pixel per clock, so if peak pixel rate
	 * is greater than the maximum Cdclock and if slice count is even
	 * then we need to use 2 VDSC instances.
	 */
	if (adjusted_mode->crtc_clock > dev_priv->max_cdclk_freq) {
		if (pipe_config->dsc_params.slice_count > 1) {
			pipe_config->dsc_params.dsc_split = true;
		} else {
			DRM_DEBUG_KMS("Cannot split stream to use 2 VDSC instances\n");
			return -EINVAL;
		}
	}

	ret = intel_dp_compute_dsc_params(intel_dp, pipe_config);
	if (ret < 0) {
		DRM_DEBUG_KMS("Cannot compute valid DSC parameters for Input Bpp = %d "
			      "Compressed BPP = %d\n",
			      pipe_config->pipe_bpp,
			      pipe_config->dsc_params.compressed_bpp);
		return ret;
	}

	pipe_config->dsc_params.compression_enable = true;
	DRM_DEBUG_KMS("DP DSC computed with Input Bpp = %d "
		      "Compressed Bpp = %d Slice Count = %d\n",
		      pipe_config->pipe_bpp,
		      pipe_config->dsc_params.compressed_bpp,
		      pipe_config->dsc_params.slice_count);

	return 0;
}

int intel_dp_min_bpp(const struct intel_crtc_state *crtc_state)
{
	if (crtc_state->output_format == INTEL_OUTPUT_FORMAT_RGB)
		return 6 * 3;
	else
		return 8 * 3;
}

static int
intel_dp_compute_link_config(struct intel_encoder *encoder,
			     struct intel_crtc_state *pipe_config,
			     struct drm_connector_state *conn_state)
{
	struct drm_display_mode *adjusted_mode = &pipe_config->base.adjusted_mode;
	struct intel_dp *intel_dp = enc_to_intel_dp(&encoder->base);
	struct link_config_limits limits;
	int common_len;
	int ret;

	common_len = intel_dp_common_len_rate_limit(intel_dp,
						    intel_dp->max_link_rate);

	/* No common link rates between source and sink */
	WARN_ON(common_len <= 0);

	limits.min_clock = 0;
	limits.max_clock = common_len - 1;

	limits.min_lane_count = 1;
	limits.max_lane_count = intel_dp_max_lane_count(intel_dp);

	limits.min_bpp = intel_dp_min_bpp(pipe_config);
	limits.max_bpp = intel_dp_compute_bpp(intel_dp, pipe_config);

	if (intel_dp_is_edp(intel_dp)) {
		/*
		 * Use the maximum clock and number of lanes the eDP panel
		 * advertizes being capable of. The panels are generally
		 * designed to support only a single clock and lane
		 * configuration, and typically these values correspond to the
		 * native resolution of the panel.
		 */
		limits.min_lane_count = limits.max_lane_count;
		limits.min_clock = limits.max_clock;
	}

	intel_dp_adjust_compliance_config(intel_dp, pipe_config, &limits);

	DRM_DEBUG_KMS("DP link computation with max lane count %i "
		      "max rate %d max bpp %d pixel clock %iKHz\n",
		      limits.max_lane_count,
		      intel_dp->common_rates[limits.max_clock],
		      limits.max_bpp, adjusted_mode->crtc_clock);

	/*
	 * Optimize for slow and wide. This is the place to add alternative
	 * optimization policy.
	 */
	ret = intel_dp_compute_link_config_wide(intel_dp, pipe_config, &limits);

	/* enable compression if the mode doesn't fit available BW */
	DRM_DEBUG_KMS("Force DSC en = %d\n", intel_dp->force_dsc_en);
	if (ret || intel_dp->force_dsc_en) {
		ret = intel_dp_dsc_compute_config(intel_dp, pipe_config,
						  conn_state, &limits);
		if (ret < 0)
			return ret;
	}

	if (pipe_config->dsc_params.compression_enable) {
		DRM_DEBUG_KMS("DP lane count %d clock %d Input bpp %d Compressed bpp %d\n",
			      pipe_config->lane_count, pipe_config->port_clock,
			      pipe_config->pipe_bpp,
			      pipe_config->dsc_params.compressed_bpp);

		DRM_DEBUG_KMS("DP link rate required %i available %i\n",
			      intel_dp_link_required(adjusted_mode->crtc_clock,
						     pipe_config->dsc_params.compressed_bpp),
			      intel_dp_max_data_rate(pipe_config->port_clock,
						     pipe_config->lane_count));
	} else {
		DRM_DEBUG_KMS("DP lane count %d clock %d bpp %d\n",
			      pipe_config->lane_count, pipe_config->port_clock,
			      pipe_config->pipe_bpp);

		DRM_DEBUG_KMS("DP link rate required %i available %i\n",
			      intel_dp_link_required(adjusted_mode->crtc_clock,
						     pipe_config->pipe_bpp),
			      intel_dp_max_data_rate(pipe_config->port_clock,
						     pipe_config->lane_count));
	}
	return 0;
}

static int
intel_dp_ycbcr420_config(struct intel_dp *intel_dp,
			 struct drm_connector *connector,
			 struct intel_crtc_state *crtc_state)
{
	const struct drm_display_info *info = &connector->display_info;
	const struct drm_display_mode *adjusted_mode =
		&crtc_state->base.adjusted_mode;
	struct intel_crtc *crtc = to_intel_crtc(crtc_state->base.crtc);
	int ret;

	if (!drm_mode_is_420_only(info, adjusted_mode) ||
	    !intel_dp_get_colorimetry_status(intel_dp) ||
	    !connector->ycbcr_420_allowed)
		return 0;

	crtc_state->output_format = INTEL_OUTPUT_FORMAT_YCBCR420;

	/* YCBCR 420 output conversion needs a scaler */
	ret = skl_update_scaler_crtc(crtc_state);
	if (ret) {
		DRM_DEBUG_KMS("Scaler allocation for output failed\n");
		return ret;
	}

	intel_pch_panel_fitting(crtc, crtc_state, DRM_MODE_SCALE_FULLSCREEN);

	return 0;
}

bool intel_dp_limited_color_range(const struct intel_crtc_state *crtc_state,
				  const struct drm_connector_state *conn_state)
{
	const struct intel_digital_connector_state *intel_conn_state =
		to_intel_digital_connector_state(conn_state);
	const struct drm_display_mode *adjusted_mode =
		&crtc_state->base.adjusted_mode;

	/*
	 * Our YCbCr output is always limited range.
	 * crtc_state->limited_color_range only applies to RGB,
	 * and it must never be set for YCbCr or we risk setting
	 * some conflicting bits in PIPECONF which will mess up
	 * the colors on the monitor.
	 */
	if (crtc_state->output_format != INTEL_OUTPUT_FORMAT_RGB)
		return false;

	if (intel_conn_state->broadcast_rgb == INTEL_BROADCAST_RGB_AUTO) {
		/*
		 * See:
		 * CEA-861-E - 5.1 Default Encoding Parameters
		 * VESA DisplayPort Ver.1.2a - 5.1.1.1 Video Colorimetry
		 */
		return crtc_state->pipe_bpp != 18 &&
			drm_default_rgb_quant_range(adjusted_mode) ==
			HDMI_QUANTIZATION_RANGE_LIMITED;
	} else {
		return intel_conn_state->broadcast_rgb ==
			INTEL_BROADCAST_RGB_LIMITED;
	}
}

int
intel_dp_compute_config(struct intel_encoder *encoder,
			struct intel_crtc_state *pipe_config,
			struct drm_connector_state *conn_state)
{
	struct drm_i915_private *dev_priv = to_i915(encoder->base.dev);
	struct drm_display_mode *adjusted_mode = &pipe_config->base.adjusted_mode;
	struct intel_dp *intel_dp = enc_to_intel_dp(&encoder->base);
	struct intel_lspcon *lspcon = enc_to_intel_lspcon(&encoder->base);
	enum port port = encoder->port;
	struct intel_crtc *intel_crtc = to_intel_crtc(pipe_config->base.crtc);
	struct intel_connector *intel_connector = intel_dp->attached_connector;
	struct intel_digital_connector_state *intel_conn_state =
		to_intel_digital_connector_state(conn_state);
	bool constant_n = drm_dp_has_quirk(&intel_dp->desc,
					   DP_DPCD_QUIRK_CONSTANT_N);
	int ret = 0, output_bpp;

	if (HAS_PCH_SPLIT(dev_priv) && !HAS_DDI(dev_priv) && port != PORT_A)
		pipe_config->has_pch_encoder = true;

	pipe_config->output_format = INTEL_OUTPUT_FORMAT_RGB;
	if (lspcon->active)
		lspcon_ycbcr420_config(&intel_connector->base, pipe_config);
	else
		ret = intel_dp_ycbcr420_config(intel_dp, &intel_connector->base,
					       pipe_config);

	if (ret)
		return ret;

	pipe_config->has_drrs = false;
	if (IS_G4X(dev_priv) || port == PORT_A)
		pipe_config->has_audio = false;
	else if (intel_conn_state->force_audio == HDMI_AUDIO_AUTO)
		pipe_config->has_audio = intel_dp->has_audio;
	else
		pipe_config->has_audio = intel_conn_state->force_audio == HDMI_AUDIO_ON;

	if (intel_dp_is_edp(intel_dp) && intel_connector->panel.fixed_mode) {
		intel_fixed_panel_mode(intel_connector->panel.fixed_mode,
				       adjusted_mode);

		if (INTEL_GEN(dev_priv) >= 9) {
			ret = skl_update_scaler_crtc(pipe_config);
			if (ret)
				return ret;
		}

		if (HAS_GMCH(dev_priv))
			intel_gmch_panel_fitting(intel_crtc, pipe_config,
						 conn_state->scaling_mode);
		else
			intel_pch_panel_fitting(intel_crtc, pipe_config,
						conn_state->scaling_mode);
	}

	if (adjusted_mode->flags & DRM_MODE_FLAG_DBLSCAN)
		return -EINVAL;

	if (HAS_GMCH(dev_priv) &&
	    adjusted_mode->flags & DRM_MODE_FLAG_INTERLACE)
		return -EINVAL;

	if (adjusted_mode->flags & DRM_MODE_FLAG_DBLCLK)
		return -EINVAL;

	ret = intel_dp_compute_link_config(encoder, pipe_config, conn_state);
	if (ret < 0)
		return ret;

	pipe_config->limited_color_range =
		intel_dp_limited_color_range(pipe_config, conn_state);

	if (pipe_config->dsc_params.compression_enable)
		output_bpp = pipe_config->dsc_params.compressed_bpp;
	else
		output_bpp = intel_dp_output_bpp(pipe_config, pipe_config->pipe_bpp);

	intel_link_compute_m_n(output_bpp,
			       pipe_config->lane_count,
			       adjusted_mode->crtc_clock,
			       pipe_config->port_clock,
			       &pipe_config->dp_m_n,
			       constant_n, pipe_config->fec_enable);

	if (intel_connector->panel.downclock_mode != NULL &&
		dev_priv->drrs.type == SEAMLESS_DRRS_SUPPORT) {
			pipe_config->has_drrs = true;
			intel_link_compute_m_n(output_bpp,
					       pipe_config->lane_count,
					       intel_connector->panel.downclock_mode->clock,
					       pipe_config->port_clock,
					       &pipe_config->dp_m2_n2,
					       constant_n, pipe_config->fec_enable);
	}

	if (!HAS_DDI(dev_priv))
		intel_dp_set_clock(encoder, pipe_config);

	intel_psr_compute_config(intel_dp, pipe_config);

	intel_hdcp_transcoder_config(intel_connector,
				     pipe_config->cpu_transcoder);

	return 0;
}

void intel_dp_set_link_params(struct intel_dp *intel_dp,
			      int link_rate, u8 lane_count,
			      bool link_mst)
{
	intel_dp->link_trained = false;
	intel_dp->link_rate = link_rate;
	intel_dp->lane_count = lane_count;
	intel_dp->link_mst = link_mst;
}

static void intel_dp_prepare(struct intel_encoder *encoder,
			     const struct intel_crtc_state *pipe_config)
{
	struct drm_i915_private *dev_priv = to_i915(encoder->base.dev);
	struct intel_dp *intel_dp = enc_to_intel_dp(&encoder->base);
	enum port port = encoder->port;
	struct intel_crtc *crtc = to_intel_crtc(pipe_config->base.crtc);
	const struct drm_display_mode *adjusted_mode = &pipe_config->base.adjusted_mode;

	intel_dp_set_link_params(intel_dp, pipe_config->port_clock,
				 pipe_config->lane_count,
				 intel_crtc_has_type(pipe_config,
						     INTEL_OUTPUT_DP_MST));

	intel_dp->regs.dp_tp_ctl = DP_TP_CTL(port);
	intel_dp->regs.dp_tp_status = DP_TP_STATUS(port);

	/*
	 * There are four kinds of DP registers:
	 *
	 * 	IBX PCH
	 * 	SNB CPU
	 *	IVB CPU
	 * 	CPT PCH
	 *
	 * IBX PCH and CPU are the same for almost everything,
	 * except that the CPU DP PLL is configured in this
	 * register
	 *
	 * CPT PCH is quite different, having many bits moved
	 * to the TRANS_DP_CTL register instead. That
	 * configuration happens (oddly) in ironlake_pch_enable
	 */

	/* Preserve the BIOS-computed detected bit. This is
	 * supposed to be read-only.
	 */
	intel_dp->DP = I915_READ(intel_dp->output_reg) & DP_DETECTED;

	/* Handle DP bits in common between all three register formats */
	intel_dp->DP |= DP_VOLTAGE_0_4 | DP_PRE_EMPHASIS_0;
	intel_dp->DP |= DP_PORT_WIDTH(pipe_config->lane_count);

	/* Split out the IBX/CPU vs CPT settings */

	if (IS_IVYBRIDGE(dev_priv) && port == PORT_A) {
		if (adjusted_mode->flags & DRM_MODE_FLAG_PHSYNC)
			intel_dp->DP |= DP_SYNC_HS_HIGH;
		if (adjusted_mode->flags & DRM_MODE_FLAG_PVSYNC)
			intel_dp->DP |= DP_SYNC_VS_HIGH;
		intel_dp->DP |= DP_LINK_TRAIN_OFF_CPT;

		if (drm_dp_enhanced_frame_cap(intel_dp->dpcd))
			intel_dp->DP |= DP_ENHANCED_FRAMING;

		intel_dp->DP |= DP_PIPE_SEL_IVB(crtc->pipe);
	} else if (HAS_PCH_CPT(dev_priv) && port != PORT_A) {
		u32 trans_dp;

		intel_dp->DP |= DP_LINK_TRAIN_OFF_CPT;

		trans_dp = I915_READ(TRANS_DP_CTL(crtc->pipe));
		if (drm_dp_enhanced_frame_cap(intel_dp->dpcd))
			trans_dp |= TRANS_DP_ENH_FRAMING;
		else
			trans_dp &= ~TRANS_DP_ENH_FRAMING;
		I915_WRITE(TRANS_DP_CTL(crtc->pipe), trans_dp);
	} else {
		if (IS_G4X(dev_priv) && pipe_config->limited_color_range)
			intel_dp->DP |= DP_COLOR_RANGE_16_235;

		if (adjusted_mode->flags & DRM_MODE_FLAG_PHSYNC)
			intel_dp->DP |= DP_SYNC_HS_HIGH;
		if (adjusted_mode->flags & DRM_MODE_FLAG_PVSYNC)
			intel_dp->DP |= DP_SYNC_VS_HIGH;
		intel_dp->DP |= DP_LINK_TRAIN_OFF;

		if (drm_dp_enhanced_frame_cap(intel_dp->dpcd))
			intel_dp->DP |= DP_ENHANCED_FRAMING;

		if (IS_CHERRYVIEW(dev_priv))
			intel_dp->DP |= DP_PIPE_SEL_CHV(crtc->pipe);
		else
			intel_dp->DP |= DP_PIPE_SEL(crtc->pipe);
	}
}

#define IDLE_ON_MASK		(PP_ON | PP_SEQUENCE_MASK | 0                     | PP_SEQUENCE_STATE_MASK)
#define IDLE_ON_VALUE   	(PP_ON | PP_SEQUENCE_NONE | 0                     | PP_SEQUENCE_STATE_ON_IDLE)

#define IDLE_OFF_MASK		(PP_ON | PP_SEQUENCE_MASK | 0                     | 0)
#define IDLE_OFF_VALUE		(0     | PP_SEQUENCE_NONE | 0                     | 0)

#define IDLE_CYCLE_MASK		(PP_ON | PP_SEQUENCE_MASK | PP_CYCLE_DELAY_ACTIVE | PP_SEQUENCE_STATE_MASK)
#define IDLE_CYCLE_VALUE	(0     | PP_SEQUENCE_NONE | 0                     | PP_SEQUENCE_STATE_OFF_IDLE)

static void intel_pps_verify_state(struct intel_dp *intel_dp);

static void wait_panel_status(struct intel_dp *intel_dp,
				       u32 mask,
				       u32 value)
{
	struct drm_i915_private *dev_priv = dp_to_i915(intel_dp);
	i915_reg_t pp_stat_reg, pp_ctrl_reg;

	lockdep_assert_held(&dev_priv->pps_mutex);

	intel_pps_verify_state(intel_dp);

	pp_stat_reg = _pp_stat_reg(intel_dp);
	pp_ctrl_reg = _pp_ctrl_reg(intel_dp);

	DRM_DEBUG_KMS("mask %08x value %08x status %08x control %08x\n",
			mask, value,
			I915_READ(pp_stat_reg),
			I915_READ(pp_ctrl_reg));

	if (intel_de_wait_for_register(dev_priv, pp_stat_reg,
				       mask, value, 5000))
		DRM_ERROR("Panel status timeout: status %08x control %08x\n",
				I915_READ(pp_stat_reg),
				I915_READ(pp_ctrl_reg));

	DRM_DEBUG_KMS("Wait complete\n");
}

static void wait_panel_on(struct intel_dp *intel_dp)
{
	DRM_DEBUG_KMS("Wait for panel power on\n");
	wait_panel_status(intel_dp, IDLE_ON_MASK, IDLE_ON_VALUE);
}

static void wait_panel_off(struct intel_dp *intel_dp)
{
	DRM_DEBUG_KMS("Wait for panel power off time\n");
	wait_panel_status(intel_dp, IDLE_OFF_MASK, IDLE_OFF_VALUE);
}

static void wait_panel_power_cycle(struct intel_dp *intel_dp)
{
	ktime_t panel_power_on_time;
	s64 panel_power_off_duration;

	DRM_DEBUG_KMS("Wait for panel power cycle\n");

	/* take the difference of currrent time and panel power off time
	 * and then make panel wait for t11_t12 if needed. */
	panel_power_on_time = ktime_get_boottime();
	panel_power_off_duration = ktime_ms_delta(panel_power_on_time, intel_dp->panel_power_off_time);

	/* When we disable the VDD override bit last we have to do the manual
	 * wait. */
	if (panel_power_off_duration < (s64)intel_dp->panel_power_cycle_delay)
		wait_remaining_ms_from_jiffies(jiffies,
				       intel_dp->panel_power_cycle_delay - panel_power_off_duration);

	wait_panel_status(intel_dp, IDLE_CYCLE_MASK, IDLE_CYCLE_VALUE);
}

static void wait_backlight_on(struct intel_dp *intel_dp)
{
	wait_remaining_ms_from_jiffies(intel_dp->last_power_on,
				       intel_dp->backlight_on_delay);
}

static void edp_wait_backlight_off(struct intel_dp *intel_dp)
{
	wait_remaining_ms_from_jiffies(intel_dp->last_backlight_off,
				       intel_dp->backlight_off_delay);
}

/* Read the current pp_control value, unlocking the register if it
 * is locked
 */

static  u32 ironlake_get_pp_control(struct intel_dp *intel_dp)
{
	struct drm_i915_private *dev_priv = dp_to_i915(intel_dp);
	u32 control;

	lockdep_assert_held(&dev_priv->pps_mutex);

	control = I915_READ(_pp_ctrl_reg(intel_dp));
	if (WARN_ON(!HAS_DDI(dev_priv) &&
		    (control & PANEL_UNLOCK_MASK) != PANEL_UNLOCK_REGS)) {
		control &= ~PANEL_UNLOCK_MASK;
		control |= PANEL_UNLOCK_REGS;
	}
	return control;
}

/*
 * Must be paired with edp_panel_vdd_off().
 * Must hold pps_mutex around the whole on/off sequence.
 * Can be nested with intel_edp_panel_vdd_{on,off}() calls.
 */
static bool edp_panel_vdd_on(struct intel_dp *intel_dp)
{
	struct drm_i915_private *dev_priv = dp_to_i915(intel_dp);
	struct intel_digital_port *intel_dig_port = dp_to_dig_port(intel_dp);
	u32 pp;
	i915_reg_t pp_stat_reg, pp_ctrl_reg;
	bool need_to_disable = !intel_dp->want_panel_vdd;

	lockdep_assert_held(&dev_priv->pps_mutex);

	if (!intel_dp_is_edp(intel_dp))
		return false;

	cancel_delayed_work(&intel_dp->panel_vdd_work);
	intel_dp->want_panel_vdd = true;

	if (edp_have_panel_vdd(intel_dp))
		return need_to_disable;

	intel_display_power_get(dev_priv,
				intel_aux_power_domain(intel_dig_port));

	DRM_DEBUG_KMS("Turning [ENCODER:%d:%s] VDD on\n",
		      intel_dig_port->base.base.base.id,
		      intel_dig_port->base.base.name);

	if (!edp_have_panel_power(intel_dp))
		wait_panel_power_cycle(intel_dp);

	pp = ironlake_get_pp_control(intel_dp);
	pp |= EDP_FORCE_VDD;

	pp_stat_reg = _pp_stat_reg(intel_dp);
	pp_ctrl_reg = _pp_ctrl_reg(intel_dp);

	I915_WRITE(pp_ctrl_reg, pp);
	POSTING_READ(pp_ctrl_reg);
	DRM_DEBUG_KMS("PP_STATUS: 0x%08x PP_CONTROL: 0x%08x\n",
			I915_READ(pp_stat_reg), I915_READ(pp_ctrl_reg));
	/*
	 * If the panel wasn't on, delay before accessing aux channel
	 */
	if (!edp_have_panel_power(intel_dp)) {
		DRM_DEBUG_KMS("[ENCODER:%d:%s] panel power wasn't enabled\n",
			      intel_dig_port->base.base.base.id,
			      intel_dig_port->base.base.name);
		msleep(intel_dp->panel_power_up_delay);
	}

	return need_to_disable;
}

/*
 * Must be paired with intel_edp_panel_vdd_off() or
 * intel_edp_panel_off().
 * Nested calls to these functions are not allowed since
 * we drop the lock. Caller must use some higher level
 * locking to prevent nested calls from other threads.
 */
void intel_edp_panel_vdd_on(struct intel_dp *intel_dp)
{
	intel_wakeref_t wakeref;
	bool vdd;

	if (!intel_dp_is_edp(intel_dp))
		return;

	vdd = false;
	with_pps_lock(intel_dp, wakeref)
		vdd = edp_panel_vdd_on(intel_dp);
	I915_STATE_WARN(!vdd, "[ENCODER:%d:%s] VDD already requested on\n",
			dp_to_dig_port(intel_dp)->base.base.base.id,
			dp_to_dig_port(intel_dp)->base.base.name);
}

static void edp_panel_vdd_off_sync(struct intel_dp *intel_dp)
{
	struct drm_i915_private *dev_priv = dp_to_i915(intel_dp);
	struct intel_digital_port *intel_dig_port =
		dp_to_dig_port(intel_dp);
	u32 pp;
	i915_reg_t pp_stat_reg, pp_ctrl_reg;

	lockdep_assert_held(&dev_priv->pps_mutex);

	WARN_ON(intel_dp->want_panel_vdd);

	if (!edp_have_panel_vdd(intel_dp))
		return;

	DRM_DEBUG_KMS("Turning [ENCODER:%d:%s] VDD off\n",
		      intel_dig_port->base.base.base.id,
		      intel_dig_port->base.base.name);

	pp = ironlake_get_pp_control(intel_dp);
	pp &= ~EDP_FORCE_VDD;

	pp_ctrl_reg = _pp_ctrl_reg(intel_dp);
	pp_stat_reg = _pp_stat_reg(intel_dp);

	I915_WRITE(pp_ctrl_reg, pp);
	POSTING_READ(pp_ctrl_reg);

	/* Make sure sequencer is idle before allowing subsequent activity */
	DRM_DEBUG_KMS("PP_STATUS: 0x%08x PP_CONTROL: 0x%08x\n",
	I915_READ(pp_stat_reg), I915_READ(pp_ctrl_reg));

	if ((pp & PANEL_POWER_ON) == 0)
		intel_dp->panel_power_off_time = ktime_get_boottime();

	intel_display_power_put_unchecked(dev_priv,
					  intel_aux_power_domain(intel_dig_port));
}

static void edp_panel_vdd_work(struct work_struct *__work)
{
	struct intel_dp *intel_dp =
		container_of(to_delayed_work(__work),
			     struct intel_dp, panel_vdd_work);
	intel_wakeref_t wakeref;

	with_pps_lock(intel_dp, wakeref) {
		if (!intel_dp->want_panel_vdd)
			edp_panel_vdd_off_sync(intel_dp);
	}
}

static void edp_panel_vdd_schedule_off(struct intel_dp *intel_dp)
{
	unsigned long delay;

	/*
	 * Queue the timer to fire a long time from now (relative to the power
	 * down delay) to keep the panel power up across a sequence of
	 * operations.
	 */
	delay = msecs_to_jiffies(intel_dp->panel_power_cycle_delay * 5);
	schedule_delayed_work(&intel_dp->panel_vdd_work, delay);
}

/*
 * Must be paired with edp_panel_vdd_on().
 * Must hold pps_mutex around the whole on/off sequence.
 * Can be nested with intel_edp_panel_vdd_{on,off}() calls.
 */
static void edp_panel_vdd_off(struct intel_dp *intel_dp, bool sync)
{
	struct drm_i915_private *dev_priv = dp_to_i915(intel_dp);

	lockdep_assert_held(&dev_priv->pps_mutex);

	if (!intel_dp_is_edp(intel_dp))
		return;

	I915_STATE_WARN(!intel_dp->want_panel_vdd, "[ENCODER:%d:%s] VDD not forced on",
			dp_to_dig_port(intel_dp)->base.base.base.id,
			dp_to_dig_port(intel_dp)->base.base.name);

	intel_dp->want_panel_vdd = false;

	if (sync)
		edp_panel_vdd_off_sync(intel_dp);
	else
		edp_panel_vdd_schedule_off(intel_dp);
}

static void edp_panel_on(struct intel_dp *intel_dp)
{
	struct drm_i915_private *dev_priv = dp_to_i915(intel_dp);
	u32 pp;
	i915_reg_t pp_ctrl_reg;

	lockdep_assert_held(&dev_priv->pps_mutex);

	if (!intel_dp_is_edp(intel_dp))
		return;

	DRM_DEBUG_KMS("Turn [ENCODER:%d:%s] panel power on\n",
		      dp_to_dig_port(intel_dp)->base.base.base.id,
		      dp_to_dig_port(intel_dp)->base.base.name);

	if (WARN(edp_have_panel_power(intel_dp),
		 "[ENCODER:%d:%s] panel power already on\n",
		 dp_to_dig_port(intel_dp)->base.base.base.id,
		 dp_to_dig_port(intel_dp)->base.base.name))
		return;

	wait_panel_power_cycle(intel_dp);

	pp_ctrl_reg = _pp_ctrl_reg(intel_dp);
	pp = ironlake_get_pp_control(intel_dp);
	if (IS_GEN(dev_priv, 5)) {
		/* ILK workaround: disable reset around power sequence */
		pp &= ~PANEL_POWER_RESET;
		I915_WRITE(pp_ctrl_reg, pp);
		POSTING_READ(pp_ctrl_reg);
	}

	pp |= PANEL_POWER_ON;
	if (!IS_GEN(dev_priv, 5))
		pp |= PANEL_POWER_RESET;

	I915_WRITE(pp_ctrl_reg, pp);
	POSTING_READ(pp_ctrl_reg);

	wait_panel_on(intel_dp);
	intel_dp->last_power_on = jiffies;

	if (IS_GEN(dev_priv, 5)) {
		pp |= PANEL_POWER_RESET; /* restore panel reset bit */
		I915_WRITE(pp_ctrl_reg, pp);
		POSTING_READ(pp_ctrl_reg);
	}
}

void intel_edp_panel_on(struct intel_dp *intel_dp)
{
	intel_wakeref_t wakeref;

	if (!intel_dp_is_edp(intel_dp))
		return;

	with_pps_lock(intel_dp, wakeref)
		edp_panel_on(intel_dp);
}


static void edp_panel_off(struct intel_dp *intel_dp)
{
	struct drm_i915_private *dev_priv = dp_to_i915(intel_dp);
	struct intel_digital_port *dig_port = dp_to_dig_port(intel_dp);
	u32 pp;
	i915_reg_t pp_ctrl_reg;

	lockdep_assert_held(&dev_priv->pps_mutex);

	if (!intel_dp_is_edp(intel_dp))
		return;

	DRM_DEBUG_KMS("Turn [ENCODER:%d:%s] panel power off\n",
		      dig_port->base.base.base.id, dig_port->base.base.name);

	WARN(!intel_dp->want_panel_vdd, "Need [ENCODER:%d:%s] VDD to turn off panel\n",
	     dig_port->base.base.base.id, dig_port->base.base.name);

	pp = ironlake_get_pp_control(intel_dp);
	/* We need to switch off panel power _and_ force vdd, for otherwise some
	 * panels get very unhappy and cease to work. */
	pp &= ~(PANEL_POWER_ON | PANEL_POWER_RESET | EDP_FORCE_VDD |
		EDP_BLC_ENABLE);

	pp_ctrl_reg = _pp_ctrl_reg(intel_dp);

	intel_dp->want_panel_vdd = false;

	I915_WRITE(pp_ctrl_reg, pp);
	POSTING_READ(pp_ctrl_reg);

	wait_panel_off(intel_dp);
	intel_dp->panel_power_off_time = ktime_get_boottime();

	/* We got a reference when we enabled the VDD. */
	intel_display_power_put_unchecked(dev_priv, intel_aux_power_domain(dig_port));
}

void intel_edp_panel_off(struct intel_dp *intel_dp)
{
	intel_wakeref_t wakeref;

	if (!intel_dp_is_edp(intel_dp))
		return;

	with_pps_lock(intel_dp, wakeref)
		edp_panel_off(intel_dp);
}

/* Enable backlight in the panel power control. */
static void _intel_edp_backlight_on(struct intel_dp *intel_dp)
{
	struct drm_i915_private *dev_priv = dp_to_i915(intel_dp);
	intel_wakeref_t wakeref;

	/*
	 * If we enable the backlight right away following a panel power
	 * on, we may see slight flicker as the panel syncs with the eDP
	 * link.  So delay a bit to make sure the image is solid before
	 * allowing it to appear.
	 */
	wait_backlight_on(intel_dp);

	with_pps_lock(intel_dp, wakeref) {
		i915_reg_t pp_ctrl_reg = _pp_ctrl_reg(intel_dp);
		u32 pp;

		pp = ironlake_get_pp_control(intel_dp);
		pp |= EDP_BLC_ENABLE;

		I915_WRITE(pp_ctrl_reg, pp);
		POSTING_READ(pp_ctrl_reg);
	}
}

/* Enable backlight PWM and backlight PP control. */
void intel_edp_backlight_on(const struct intel_crtc_state *crtc_state,
			    const struct drm_connector_state *conn_state)
{
	struct intel_dp *intel_dp = enc_to_intel_dp(conn_state->best_encoder);

	if (!intel_dp_is_edp(intel_dp))
		return;

	DRM_DEBUG_KMS("\n");

	intel_panel_enable_backlight(crtc_state, conn_state);
	_intel_edp_backlight_on(intel_dp);
}

/* Disable backlight in the panel power control. */
static void _intel_edp_backlight_off(struct intel_dp *intel_dp)
{
	struct drm_i915_private *dev_priv = dp_to_i915(intel_dp);
	intel_wakeref_t wakeref;

	if (!intel_dp_is_edp(intel_dp))
		return;

	with_pps_lock(intel_dp, wakeref) {
		i915_reg_t pp_ctrl_reg = _pp_ctrl_reg(intel_dp);
		u32 pp;

		pp = ironlake_get_pp_control(intel_dp);
		pp &= ~EDP_BLC_ENABLE;

		I915_WRITE(pp_ctrl_reg, pp);
		POSTING_READ(pp_ctrl_reg);
	}

	intel_dp->last_backlight_off = jiffies;
	edp_wait_backlight_off(intel_dp);
}

/* Disable backlight PP control and backlight PWM. */
void intel_edp_backlight_off(const struct drm_connector_state *old_conn_state)
{
	struct intel_dp *intel_dp = enc_to_intel_dp(old_conn_state->best_encoder);

	if (!intel_dp_is_edp(intel_dp))
		return;

	DRM_DEBUG_KMS("\n");

	_intel_edp_backlight_off(intel_dp);
	intel_panel_disable_backlight(old_conn_state);
}

/*
 * Hook for controlling the panel power control backlight through the bl_power
 * sysfs attribute. Take care to handle multiple calls.
 */
static void intel_edp_backlight_power(struct intel_connector *connector,
				      bool enable)
{
	struct intel_dp *intel_dp = intel_attached_dp(&connector->base);
	intel_wakeref_t wakeref;
	bool is_enabled;

	is_enabled = false;
	with_pps_lock(intel_dp, wakeref)
		is_enabled = ironlake_get_pp_control(intel_dp) & EDP_BLC_ENABLE;
	if (is_enabled == enable)
		return;

	DRM_DEBUG_KMS("panel power control backlight %s\n",
		      enable ? "enable" : "disable");

	if (enable)
		_intel_edp_backlight_on(intel_dp);
	else
		_intel_edp_backlight_off(intel_dp);
}

static void assert_dp_port(struct intel_dp *intel_dp, bool state)
{
	struct intel_digital_port *dig_port = dp_to_dig_port(intel_dp);
	struct drm_i915_private *dev_priv = to_i915(dig_port->base.base.dev);
	bool cur_state = I915_READ(intel_dp->output_reg) & DP_PORT_EN;

	I915_STATE_WARN(cur_state != state,
			"[ENCODER:%d:%s] state assertion failure (expected %s, current %s)\n",
			dig_port->base.base.base.id, dig_port->base.base.name,
			onoff(state), onoff(cur_state));
}
#define assert_dp_port_disabled(d) assert_dp_port((d), false)

static void assert_edp_pll(struct drm_i915_private *dev_priv, bool state)
{
	bool cur_state = I915_READ(DP_A) & DP_PLL_ENABLE;

	I915_STATE_WARN(cur_state != state,
			"eDP PLL state assertion failure (expected %s, current %s)\n",
			onoff(state), onoff(cur_state));
}
#define assert_edp_pll_enabled(d) assert_edp_pll((d), true)
#define assert_edp_pll_disabled(d) assert_edp_pll((d), false)

static void ironlake_edp_pll_on(struct intel_dp *intel_dp,
				const struct intel_crtc_state *pipe_config)
{
	struct intel_crtc *crtc = to_intel_crtc(pipe_config->base.crtc);
	struct drm_i915_private *dev_priv = to_i915(crtc->base.dev);

	assert_pipe_disabled(dev_priv, crtc->pipe);
	assert_dp_port_disabled(intel_dp);
	assert_edp_pll_disabled(dev_priv);

	DRM_DEBUG_KMS("enabling eDP PLL for clock %d\n",
		      pipe_config->port_clock);

	intel_dp->DP &= ~DP_PLL_FREQ_MASK;

	if (pipe_config->port_clock == 162000)
		intel_dp->DP |= DP_PLL_FREQ_162MHZ;
	else
		intel_dp->DP |= DP_PLL_FREQ_270MHZ;

	I915_WRITE(DP_A, intel_dp->DP);
	POSTING_READ(DP_A);
	udelay(500);

	/*
	 * [DevILK] Work around required when enabling DP PLL
	 * while a pipe is enabled going to FDI:
	 * 1. Wait for the start of vertical blank on the enabled pipe going to FDI
	 * 2. Program DP PLL enable
	 */
	if (IS_GEN(dev_priv, 5))
		intel_wait_for_vblank_if_active(dev_priv, !crtc->pipe);

	intel_dp->DP |= DP_PLL_ENABLE;

	I915_WRITE(DP_A, intel_dp->DP);
	POSTING_READ(DP_A);
	udelay(200);
}

static void ironlake_edp_pll_off(struct intel_dp *intel_dp,
				 const struct intel_crtc_state *old_crtc_state)
{
	struct intel_crtc *crtc = to_intel_crtc(old_crtc_state->base.crtc);
	struct drm_i915_private *dev_priv = to_i915(crtc->base.dev);

	assert_pipe_disabled(dev_priv, crtc->pipe);
	assert_dp_port_disabled(intel_dp);
	assert_edp_pll_enabled(dev_priv);

	DRM_DEBUG_KMS("disabling eDP PLL\n");

	intel_dp->DP &= ~DP_PLL_ENABLE;

	I915_WRITE(DP_A, intel_dp->DP);
	POSTING_READ(DP_A);
	udelay(200);
}

static bool downstream_hpd_needs_d0(struct intel_dp *intel_dp)
{
	/*
	 * DPCD 1.2+ should support BRANCH_DEVICE_CTRL, and thus
	 * be capable of signalling downstream hpd with a long pulse.
	 * Whether or not that means D3 is safe to use is not clear,
	 * but let's assume so until proven otherwise.
	 *
	 * FIXME should really check all downstream ports...
	 */
	return intel_dp->dpcd[DP_DPCD_REV] == 0x11 &&
		intel_dp->dpcd[DP_DOWNSTREAMPORT_PRESENT] & DP_DWN_STRM_PORT_PRESENT &&
		intel_dp->downstream_ports[0] & DP_DS_PORT_HPD;
}

void intel_dp_sink_set_decompression_state(struct intel_dp *intel_dp,
					   const struct intel_crtc_state *crtc_state,
					   bool enable)
{
	int ret;

	if (!crtc_state->dsc_params.compression_enable)
		return;

	ret = drm_dp_dpcd_writeb(&intel_dp->aux, DP_DSC_ENABLE,
				 enable ? DP_DECOMPRESSION_EN : 0);
	if (ret < 0)
		DRM_DEBUG_KMS("Failed to %s sink decompression state\n",
			      enable ? "enable" : "disable");
}

/* If the sink supports it, try to set the power state appropriately */
void intel_dp_sink_dpms(struct intel_dp *intel_dp, int mode)
{
	int ret, i;

	/* Should have a valid DPCD by this point */
	if (intel_dp->dpcd[DP_DPCD_REV] < 0x11)
		return;

	if (mode != DRM_MODE_DPMS_ON) {
		if (downstream_hpd_needs_d0(intel_dp))
			return;

		ret = drm_dp_dpcd_writeb(&intel_dp->aux, DP_SET_POWER,
					 DP_SET_POWER_D3);
	} else {
		struct intel_lspcon *lspcon = dp_to_lspcon(intel_dp);

		/*
		 * When turning on, we need to retry for 1ms to give the sink
		 * time to wake up.
		 */
		for (i = 0; i < 3; i++) {
			ret = drm_dp_dpcd_writeb(&intel_dp->aux, DP_SET_POWER,
						 DP_SET_POWER_D0);
			if (ret == 1)
				break;
			msleep(1);
		}

		if (ret == 1 && lspcon->active)
			lspcon_wait_pcon_mode(lspcon);
	}

	if (ret != 1)
		DRM_DEBUG_KMS("failed to %s sink power state\n",
			      mode == DRM_MODE_DPMS_ON ? "enable" : "disable");
}

static bool cpt_dp_port_selected(struct drm_i915_private *dev_priv,
				 enum port port, enum pipe *pipe)
{
	enum pipe p;

	for_each_pipe(dev_priv, p) {
		u32 val = I915_READ(TRANS_DP_CTL(p));

		if ((val & TRANS_DP_PORT_SEL_MASK) == TRANS_DP_PORT_SEL(port)) {
			*pipe = p;
			return true;
		}
	}

	DRM_DEBUG_KMS("No pipe for DP port %c found\n", port_name(port));

	/* must initialize pipe to something for the asserts */
	*pipe = PIPE_A;

	return false;
}

bool intel_dp_port_enabled(struct drm_i915_private *dev_priv,
			   i915_reg_t dp_reg, enum port port,
			   enum pipe *pipe)
{
	bool ret;
	u32 val;

	val = I915_READ(dp_reg);

	ret = val & DP_PORT_EN;

	/* asserts want to know the pipe even if the port is disabled */
	if (IS_IVYBRIDGE(dev_priv) && port == PORT_A)
		*pipe = (val & DP_PIPE_SEL_MASK_IVB) >> DP_PIPE_SEL_SHIFT_IVB;
	else if (HAS_PCH_CPT(dev_priv) && port != PORT_A)
		ret &= cpt_dp_port_selected(dev_priv, port, pipe);
	else if (IS_CHERRYVIEW(dev_priv))
		*pipe = (val & DP_PIPE_SEL_MASK_CHV) >> DP_PIPE_SEL_SHIFT_CHV;
	else
		*pipe = (val & DP_PIPE_SEL_MASK) >> DP_PIPE_SEL_SHIFT;

	return ret;
}

static bool intel_dp_get_hw_state(struct intel_encoder *encoder,
				  enum pipe *pipe)
{
	struct drm_i915_private *dev_priv = to_i915(encoder->base.dev);
	struct intel_dp *intel_dp = enc_to_intel_dp(&encoder->base);
	intel_wakeref_t wakeref;
	bool ret;

	wakeref = intel_display_power_get_if_enabled(dev_priv,
						     encoder->power_domain);
	if (!wakeref)
		return false;

	ret = intel_dp_port_enabled(dev_priv, intel_dp->output_reg,
				    encoder->port, pipe);

	intel_display_power_put(dev_priv, encoder->power_domain, wakeref);

	return ret;
}

static void intel_dp_get_config(struct intel_encoder *encoder,
				struct intel_crtc_state *pipe_config)
{
	struct drm_i915_private *dev_priv = to_i915(encoder->base.dev);
	struct intel_dp *intel_dp = enc_to_intel_dp(&encoder->base);
	u32 tmp, flags = 0;
	enum port port = encoder->port;
	struct intel_crtc *crtc = to_intel_crtc(pipe_config->base.crtc);

	if (encoder->type == INTEL_OUTPUT_EDP)
		pipe_config->output_types |= BIT(INTEL_OUTPUT_EDP);
	else
		pipe_config->output_types |= BIT(INTEL_OUTPUT_DP);

	tmp = I915_READ(intel_dp->output_reg);

	pipe_config->has_audio = tmp & DP_AUDIO_OUTPUT_ENABLE && port != PORT_A;

	if (HAS_PCH_CPT(dev_priv) && port != PORT_A) {
		u32 trans_dp = I915_READ(TRANS_DP_CTL(crtc->pipe));

		if (trans_dp & TRANS_DP_HSYNC_ACTIVE_HIGH)
			flags |= DRM_MODE_FLAG_PHSYNC;
		else
			flags |= DRM_MODE_FLAG_NHSYNC;

		if (trans_dp & TRANS_DP_VSYNC_ACTIVE_HIGH)
			flags |= DRM_MODE_FLAG_PVSYNC;
		else
			flags |= DRM_MODE_FLAG_NVSYNC;
	} else {
		if (tmp & DP_SYNC_HS_HIGH)
			flags |= DRM_MODE_FLAG_PHSYNC;
		else
			flags |= DRM_MODE_FLAG_NHSYNC;

		if (tmp & DP_SYNC_VS_HIGH)
			flags |= DRM_MODE_FLAG_PVSYNC;
		else
			flags |= DRM_MODE_FLAG_NVSYNC;
	}

	pipe_config->base.adjusted_mode.flags |= flags;

	if (IS_G4X(dev_priv) && tmp & DP_COLOR_RANGE_16_235)
		pipe_config->limited_color_range = true;

	pipe_config->lane_count =
		((tmp & DP_PORT_WIDTH_MASK) >> DP_PORT_WIDTH_SHIFT) + 1;

	intel_dp_get_m_n(crtc, pipe_config);

	if (port == PORT_A) {
		if ((I915_READ(DP_A) & DP_PLL_FREQ_MASK) == DP_PLL_FREQ_162MHZ)
			pipe_config->port_clock = 162000;
		else
			pipe_config->port_clock = 270000;
	}

	pipe_config->base.adjusted_mode.crtc_clock =
		intel_dotclock_calculate(pipe_config->port_clock,
					 &pipe_config->dp_m_n);

	if (intel_dp_is_edp(intel_dp) && dev_priv->vbt.edp.bpp &&
	    pipe_config->pipe_bpp > dev_priv->vbt.edp.bpp) {
		/*
		 * This is a big fat ugly hack.
		 *
		 * Some machines in UEFI boot mode provide us a VBT that has 18
		 * bpp and 1.62 GHz link bandwidth for eDP, which for reasons
		 * unknown we fail to light up. Yet the same BIOS boots up with
		 * 24 bpp and 2.7 GHz link. Use the same bpp as the BIOS uses as
		 * max, not what it tells us to use.
		 *
		 * Note: This will still be broken if the eDP panel is not lit
		 * up by the BIOS, and thus we can't get the mode at module
		 * load.
		 */
		DRM_DEBUG_KMS("pipe has %d bpp for eDP panel, overriding BIOS-provided max %d bpp\n",
			      pipe_config->pipe_bpp, dev_priv->vbt.edp.bpp);
		dev_priv->vbt.edp.bpp = pipe_config->pipe_bpp;
	}
}

static void intel_disable_dp(struct intel_encoder *encoder,
			     const struct intel_crtc_state *old_crtc_state,
			     const struct drm_connector_state *old_conn_state)
{
	struct intel_dp *intel_dp = enc_to_intel_dp(&encoder->base);

	intel_dp->link_trained = false;

	if (old_crtc_state->has_audio)
		intel_audio_codec_disable(encoder,
					  old_crtc_state, old_conn_state);

	/* Make sure the panel is off before trying to change the mode. But also
	 * ensure that we have vdd while we switch off the panel. */
	intel_edp_panel_vdd_on(intel_dp);
	intel_edp_backlight_off(old_conn_state);
	intel_dp_sink_dpms(intel_dp, DRM_MODE_DPMS_OFF);
	intel_edp_panel_off(intel_dp);
}

static void g4x_disable_dp(struct intel_encoder *encoder,
			   const struct intel_crtc_state *old_crtc_state,
			   const struct drm_connector_state *old_conn_state)
{
	intel_disable_dp(encoder, old_crtc_state, old_conn_state);
}

static void vlv_disable_dp(struct intel_encoder *encoder,
			   const struct intel_crtc_state *old_crtc_state,
			   const struct drm_connector_state *old_conn_state)
{
	intel_disable_dp(encoder, old_crtc_state, old_conn_state);
}

static void g4x_post_disable_dp(struct intel_encoder *encoder,
				const struct intel_crtc_state *old_crtc_state,
				const struct drm_connector_state *old_conn_state)
{
	struct intel_dp *intel_dp = enc_to_intel_dp(&encoder->base);
	enum port port = encoder->port;

	/*
	 * Bspec does not list a specific disable sequence for g4x DP.
	 * Follow the ilk+ sequence (disable pipe before the port) for
	 * g4x DP as it does not suffer from underruns like the normal
	 * g4x modeset sequence (disable pipe after the port).
	 */
	intel_dp_link_down(encoder, old_crtc_state);

	/* Only ilk+ has port A */
	if (port == PORT_A)
		ironlake_edp_pll_off(intel_dp, old_crtc_state);
}

static void vlv_post_disable_dp(struct intel_encoder *encoder,
				const struct intel_crtc_state *old_crtc_state,
				const struct drm_connector_state *old_conn_state)
{
	intel_dp_link_down(encoder, old_crtc_state);
}

static void chv_post_disable_dp(struct intel_encoder *encoder,
				const struct intel_crtc_state *old_crtc_state,
				const struct drm_connector_state *old_conn_state)
{
	struct drm_i915_private *dev_priv = to_i915(encoder->base.dev);

	intel_dp_link_down(encoder, old_crtc_state);

	vlv_dpio_get(dev_priv);

	/* Assert data lane reset */
	chv_data_lane_soft_reset(encoder, old_crtc_state, true);

	vlv_dpio_put(dev_priv);
}

static void
_intel_dp_set_link_train(struct intel_dp *intel_dp,
			 u32 *DP,
			 u8 dp_train_pat)
{
	struct drm_i915_private *dev_priv = dp_to_i915(intel_dp);
	struct intel_digital_port *intel_dig_port = dp_to_dig_port(intel_dp);
	enum port port = intel_dig_port->base.port;
	u8 train_pat_mask = drm_dp_training_pattern_mask(intel_dp->dpcd);

	if (dp_train_pat & train_pat_mask)
		DRM_DEBUG_KMS("Using DP training pattern TPS%d\n",
			      dp_train_pat & train_pat_mask);

	if (HAS_DDI(dev_priv)) {
		u32 temp = I915_READ(intel_dp->regs.dp_tp_ctl);

		if (dp_train_pat & DP_LINK_SCRAMBLING_DISABLE)
			temp |= DP_TP_CTL_SCRAMBLE_DISABLE;
		else
			temp &= ~DP_TP_CTL_SCRAMBLE_DISABLE;

		temp &= ~DP_TP_CTL_LINK_TRAIN_MASK;
		switch (dp_train_pat & train_pat_mask) {
		case DP_TRAINING_PATTERN_DISABLE:
			temp |= DP_TP_CTL_LINK_TRAIN_NORMAL;

			break;
		case DP_TRAINING_PATTERN_1:
			temp |= DP_TP_CTL_LINK_TRAIN_PAT1;
			break;
		case DP_TRAINING_PATTERN_2:
			temp |= DP_TP_CTL_LINK_TRAIN_PAT2;
			break;
		case DP_TRAINING_PATTERN_3:
			temp |= DP_TP_CTL_LINK_TRAIN_PAT3;
			break;
		case DP_TRAINING_PATTERN_4:
			temp |= DP_TP_CTL_LINK_TRAIN_PAT4;
			break;
		}
		I915_WRITE(intel_dp->regs.dp_tp_ctl, temp);

	} else if ((IS_IVYBRIDGE(dev_priv) && port == PORT_A) ||
		   (HAS_PCH_CPT(dev_priv) && port != PORT_A)) {
		*DP &= ~DP_LINK_TRAIN_MASK_CPT;

		switch (dp_train_pat & DP_TRAINING_PATTERN_MASK) {
		case DP_TRAINING_PATTERN_DISABLE:
			*DP |= DP_LINK_TRAIN_OFF_CPT;
			break;
		case DP_TRAINING_PATTERN_1:
			*DP |= DP_LINK_TRAIN_PAT_1_CPT;
			break;
		case DP_TRAINING_PATTERN_2:
			*DP |= DP_LINK_TRAIN_PAT_2_CPT;
			break;
		case DP_TRAINING_PATTERN_3:
			DRM_DEBUG_KMS("TPS3 not supported, using TPS2 instead\n");
			*DP |= DP_LINK_TRAIN_PAT_2_CPT;
			break;
		}

	} else {
		*DP &= ~DP_LINK_TRAIN_MASK;

		switch (dp_train_pat & DP_TRAINING_PATTERN_MASK) {
		case DP_TRAINING_PATTERN_DISABLE:
			*DP |= DP_LINK_TRAIN_OFF;
			break;
		case DP_TRAINING_PATTERN_1:
			*DP |= DP_LINK_TRAIN_PAT_1;
			break;
		case DP_TRAINING_PATTERN_2:
			*DP |= DP_LINK_TRAIN_PAT_2;
			break;
		case DP_TRAINING_PATTERN_3:
			DRM_DEBUG_KMS("TPS3 not supported, using TPS2 instead\n");
			*DP |= DP_LINK_TRAIN_PAT_2;
			break;
		}
	}
}

static void intel_dp_enable_port(struct intel_dp *intel_dp,
				 const struct intel_crtc_state *old_crtc_state)
{
	struct drm_i915_private *dev_priv = dp_to_i915(intel_dp);

	/* enable with pattern 1 (as per spec) */

	intel_dp_program_link_training_pattern(intel_dp, DP_TRAINING_PATTERN_1);

	/*
	 * Magic for VLV/CHV. We _must_ first set up the register
	 * without actually enabling the port, and then do another
	 * write to enable the port. Otherwise link training will
	 * fail when the power sequencer is freshly used for this port.
	 */
	intel_dp->DP |= DP_PORT_EN;
	if (old_crtc_state->has_audio)
		intel_dp->DP |= DP_AUDIO_OUTPUT_ENABLE;

	I915_WRITE(intel_dp->output_reg, intel_dp->DP);
	POSTING_READ(intel_dp->output_reg);
}

static void intel_enable_dp(struct intel_encoder *encoder,
			    const struct intel_crtc_state *pipe_config,
			    const struct drm_connector_state *conn_state)
{
	struct drm_i915_private *dev_priv = to_i915(encoder->base.dev);
	struct intel_dp *intel_dp = enc_to_intel_dp(&encoder->base);
	struct intel_crtc *crtc = to_intel_crtc(pipe_config->base.crtc);
	u32 dp_reg = I915_READ(intel_dp->output_reg);
	enum pipe pipe = crtc->pipe;
	intel_wakeref_t wakeref;

	if (WARN_ON(dp_reg & DP_PORT_EN))
		return;

	with_pps_lock(intel_dp, wakeref) {
		if (IS_VALLEYVIEW(dev_priv) || IS_CHERRYVIEW(dev_priv))
			vlv_init_panel_power_sequencer(encoder, pipe_config);

		intel_dp_enable_port(intel_dp, pipe_config);

		edp_panel_vdd_on(intel_dp);
		edp_panel_on(intel_dp);
		edp_panel_vdd_off(intel_dp, true);
	}

	if (IS_VALLEYVIEW(dev_priv) || IS_CHERRYVIEW(dev_priv)) {
		unsigned int lane_mask = 0x0;

		if (IS_CHERRYVIEW(dev_priv))
			lane_mask = intel_dp_unused_lane_mask(pipe_config->lane_count);

		vlv_wait_port_ready(dev_priv, dp_to_dig_port(intel_dp),
				    lane_mask);
	}

	intel_dp_sink_dpms(intel_dp, DRM_MODE_DPMS_ON);
	intel_dp_start_link_train(intel_dp);
	intel_dp_stop_link_train(intel_dp);

	if (pipe_config->has_audio) {
		DRM_DEBUG_DRIVER("Enabling DP audio on pipe %c\n",
				 pipe_name(pipe));
		intel_audio_codec_enable(encoder, pipe_config, conn_state);
	}
}

static void g4x_enable_dp(struct intel_encoder *encoder,
			  const struct intel_crtc_state *pipe_config,
			  const struct drm_connector_state *conn_state)
{
	intel_enable_dp(encoder, pipe_config, conn_state);
	intel_edp_backlight_on(pipe_config, conn_state);
}

static void vlv_enable_dp(struct intel_encoder *encoder,
			  const struct intel_crtc_state *pipe_config,
			  const struct drm_connector_state *conn_state)
{
	intel_edp_backlight_on(pipe_config, conn_state);
}

static void g4x_pre_enable_dp(struct intel_encoder *encoder,
			      const struct intel_crtc_state *pipe_config,
			      const struct drm_connector_state *conn_state)
{
	struct intel_dp *intel_dp = enc_to_intel_dp(&encoder->base);
	enum port port = encoder->port;

	intel_dp_prepare(encoder, pipe_config);

	/* Only ilk+ has port A */
	if (port == PORT_A)
		ironlake_edp_pll_on(intel_dp, pipe_config);
}

static void vlv_detach_power_sequencer(struct intel_dp *intel_dp)
{
	struct intel_digital_port *intel_dig_port = dp_to_dig_port(intel_dp);
	struct drm_i915_private *dev_priv = to_i915(intel_dig_port->base.base.dev);
	enum pipe pipe = intel_dp->pps_pipe;
	i915_reg_t pp_on_reg = PP_ON_DELAYS(pipe);

	WARN_ON(intel_dp->active_pipe != INVALID_PIPE);

	if (WARN_ON(pipe != PIPE_A && pipe != PIPE_B))
		return;

	edp_panel_vdd_off_sync(intel_dp);

	/*
	 * VLV seems to get confused when multiple power sequencers
	 * have the same port selected (even if only one has power/vdd
	 * enabled). The failure manifests as vlv_wait_port_ready() failing
	 * CHV on the other hand doesn't seem to mind having the same port
	 * selected in multiple power sequencers, but let's clear the
	 * port select always when logically disconnecting a power sequencer
	 * from a port.
	 */
	DRM_DEBUG_KMS("detaching pipe %c power sequencer from [ENCODER:%d:%s]\n",
		      pipe_name(pipe), intel_dig_port->base.base.base.id,
		      intel_dig_port->base.base.name);
	I915_WRITE(pp_on_reg, 0);
	POSTING_READ(pp_on_reg);

	intel_dp->pps_pipe = INVALID_PIPE;
}

static void vlv_steal_power_sequencer(struct drm_i915_private *dev_priv,
				      enum pipe pipe)
{
	struct intel_encoder *encoder;

	lockdep_assert_held(&dev_priv->pps_mutex);

	for_each_intel_dp(&dev_priv->drm, encoder) {
		struct intel_dp *intel_dp = enc_to_intel_dp(&encoder->base);

		WARN(intel_dp->active_pipe == pipe,
		     "stealing pipe %c power sequencer from active [ENCODER:%d:%s]\n",
		     pipe_name(pipe), encoder->base.base.id,
		     encoder->base.name);

		if (intel_dp->pps_pipe != pipe)
			continue;

		DRM_DEBUG_KMS("stealing pipe %c power sequencer from [ENCODER:%d:%s]\n",
			      pipe_name(pipe), encoder->base.base.id,
			      encoder->base.name);

		/* make sure vdd is off before we steal it */
		vlv_detach_power_sequencer(intel_dp);
	}
}

static void vlv_init_panel_power_sequencer(struct intel_encoder *encoder,
					   const struct intel_crtc_state *crtc_state)
{
	struct drm_i915_private *dev_priv = to_i915(encoder->base.dev);
	struct intel_dp *intel_dp = enc_to_intel_dp(&encoder->base);
	struct intel_crtc *crtc = to_intel_crtc(crtc_state->base.crtc);

	lockdep_assert_held(&dev_priv->pps_mutex);

	WARN_ON(intel_dp->active_pipe != INVALID_PIPE);

	if (intel_dp->pps_pipe != INVALID_PIPE &&
	    intel_dp->pps_pipe != crtc->pipe) {
		/*
		 * If another power sequencer was being used on this
		 * port previously make sure to turn off vdd there while
		 * we still have control of it.
		 */
		vlv_detach_power_sequencer(intel_dp);
	}

	/*
	 * We may be stealing the power
	 * sequencer from another port.
	 */
	vlv_steal_power_sequencer(dev_priv, crtc->pipe);

	intel_dp->active_pipe = crtc->pipe;

	if (!intel_dp_is_edp(intel_dp))
		return;

	/* now it's all ours */
	intel_dp->pps_pipe = crtc->pipe;

	DRM_DEBUG_KMS("initializing pipe %c power sequencer for [ENCODER:%d:%s]\n",
		      pipe_name(intel_dp->pps_pipe), encoder->base.base.id,
		      encoder->base.name);

	/* init power sequencer on this pipe and port */
	intel_dp_init_panel_power_sequencer(intel_dp);
	intel_dp_init_panel_power_sequencer_registers(intel_dp, true);
}

static void vlv_pre_enable_dp(struct intel_encoder *encoder,
			      const struct intel_crtc_state *pipe_config,
			      const struct drm_connector_state *conn_state)
{
	vlv_phy_pre_encoder_enable(encoder, pipe_config);

	intel_enable_dp(encoder, pipe_config, conn_state);
}

static void vlv_dp_pre_pll_enable(struct intel_encoder *encoder,
				  const struct intel_crtc_state *pipe_config,
				  const struct drm_connector_state *conn_state)
{
	intel_dp_prepare(encoder, pipe_config);

	vlv_phy_pre_pll_enable(encoder, pipe_config);
}

static void chv_pre_enable_dp(struct intel_encoder *encoder,
			      const struct intel_crtc_state *pipe_config,
			      const struct drm_connector_state *conn_state)
{
	chv_phy_pre_encoder_enable(encoder, pipe_config);

	intel_enable_dp(encoder, pipe_config, conn_state);

	/* Second common lane will stay alive on its own now */
	chv_phy_release_cl2_override(encoder);
}

static void chv_dp_pre_pll_enable(struct intel_encoder *encoder,
				  const struct intel_crtc_state *pipe_config,
				  const struct drm_connector_state *conn_state)
{
	intel_dp_prepare(encoder, pipe_config);

	chv_phy_pre_pll_enable(encoder, pipe_config);
}

static void chv_dp_post_pll_disable(struct intel_encoder *encoder,
				    const struct intel_crtc_state *old_crtc_state,
				    const struct drm_connector_state *old_conn_state)
{
	chv_phy_post_pll_disable(encoder, old_crtc_state);
}

/*
 * Fetch AUX CH registers 0x202 - 0x207 which contain
 * link status information
 */
bool
intel_dp_get_link_status(struct intel_dp *intel_dp, u8 link_status[DP_LINK_STATUS_SIZE])
{
	return drm_dp_dpcd_read(&intel_dp->aux, DP_LANE0_1_STATUS, link_status,
				DP_LINK_STATUS_SIZE) == DP_LINK_STATUS_SIZE;
}

/* These are source-specific values. */
u8
intel_dp_voltage_max(struct intel_dp *intel_dp)
{
	struct drm_i915_private *dev_priv = dp_to_i915(intel_dp);
	struct intel_encoder *encoder = &dp_to_dig_port(intel_dp)->base;
	enum port port = encoder->port;

	if (HAS_DDI(dev_priv))
		return intel_ddi_dp_voltage_max(encoder);
	else if (IS_VALLEYVIEW(dev_priv) || IS_CHERRYVIEW(dev_priv))
		return DP_TRAIN_VOLTAGE_SWING_LEVEL_3;
	else if (IS_IVYBRIDGE(dev_priv) && port == PORT_A)
		return DP_TRAIN_VOLTAGE_SWING_LEVEL_2;
	else if (HAS_PCH_CPT(dev_priv) && port != PORT_A)
		return DP_TRAIN_VOLTAGE_SWING_LEVEL_3;
	else
		return DP_TRAIN_VOLTAGE_SWING_LEVEL_2;
}

u8
intel_dp_pre_emphasis_max(struct intel_dp *intel_dp, u8 voltage_swing)
{
	struct drm_i915_private *dev_priv = dp_to_i915(intel_dp);
	struct intel_encoder *encoder = &dp_to_dig_port(intel_dp)->base;
	enum port port = encoder->port;

	if (HAS_DDI(dev_priv)) {
		return intel_ddi_dp_pre_emphasis_max(encoder, voltage_swing);
	} else if (IS_VALLEYVIEW(dev_priv) || IS_CHERRYVIEW(dev_priv)) {
		switch (voltage_swing & DP_TRAIN_VOLTAGE_SWING_MASK) {
		case DP_TRAIN_VOLTAGE_SWING_LEVEL_0:
			return DP_TRAIN_PRE_EMPH_LEVEL_3;
		case DP_TRAIN_VOLTAGE_SWING_LEVEL_1:
			return DP_TRAIN_PRE_EMPH_LEVEL_2;
		case DP_TRAIN_VOLTAGE_SWING_LEVEL_2:
			return DP_TRAIN_PRE_EMPH_LEVEL_1;
		case DP_TRAIN_VOLTAGE_SWING_LEVEL_3:
		default:
			return DP_TRAIN_PRE_EMPH_LEVEL_0;
		}
	} else if (IS_IVYBRIDGE(dev_priv) && port == PORT_A) {
		switch (voltage_swing & DP_TRAIN_VOLTAGE_SWING_MASK) {
		case DP_TRAIN_VOLTAGE_SWING_LEVEL_0:
			return DP_TRAIN_PRE_EMPH_LEVEL_2;
		case DP_TRAIN_VOLTAGE_SWING_LEVEL_1:
		case DP_TRAIN_VOLTAGE_SWING_LEVEL_2:
			return DP_TRAIN_PRE_EMPH_LEVEL_1;
		default:
			return DP_TRAIN_PRE_EMPH_LEVEL_0;
		}
	} else {
		switch (voltage_swing & DP_TRAIN_VOLTAGE_SWING_MASK) {
		case DP_TRAIN_VOLTAGE_SWING_LEVEL_0:
			return DP_TRAIN_PRE_EMPH_LEVEL_2;
		case DP_TRAIN_VOLTAGE_SWING_LEVEL_1:
			return DP_TRAIN_PRE_EMPH_LEVEL_2;
		case DP_TRAIN_VOLTAGE_SWING_LEVEL_2:
			return DP_TRAIN_PRE_EMPH_LEVEL_1;
		case DP_TRAIN_VOLTAGE_SWING_LEVEL_3:
		default:
			return DP_TRAIN_PRE_EMPH_LEVEL_0;
		}
	}
}

static u32 vlv_signal_levels(struct intel_dp *intel_dp)
{
	struct intel_encoder *encoder = &dp_to_dig_port(intel_dp)->base;
	unsigned long demph_reg_value, preemph_reg_value,
		uniqtranscale_reg_value;
	u8 train_set = intel_dp->train_set[0];

	switch (train_set & DP_TRAIN_PRE_EMPHASIS_MASK) {
	case DP_TRAIN_PRE_EMPH_LEVEL_0:
		preemph_reg_value = 0x0004000;
		switch (train_set & DP_TRAIN_VOLTAGE_SWING_MASK) {
		case DP_TRAIN_VOLTAGE_SWING_LEVEL_0:
			demph_reg_value = 0x2B405555;
			uniqtranscale_reg_value = 0x552AB83A;
			break;
		case DP_TRAIN_VOLTAGE_SWING_LEVEL_1:
			demph_reg_value = 0x2B404040;
			uniqtranscale_reg_value = 0x5548B83A;
			break;
		case DP_TRAIN_VOLTAGE_SWING_LEVEL_2:
			demph_reg_value = 0x2B245555;
			uniqtranscale_reg_value = 0x5560B83A;
			break;
		case DP_TRAIN_VOLTAGE_SWING_LEVEL_3:
			demph_reg_value = 0x2B405555;
			uniqtranscale_reg_value = 0x5598DA3A;
			break;
		default:
			return 0;
		}
		break;
	case DP_TRAIN_PRE_EMPH_LEVEL_1:
		preemph_reg_value = 0x0002000;
		switch (train_set & DP_TRAIN_VOLTAGE_SWING_MASK) {
		case DP_TRAIN_VOLTAGE_SWING_LEVEL_0:
			demph_reg_value = 0x2B404040;
			uniqtranscale_reg_value = 0x5552B83A;
			break;
		case DP_TRAIN_VOLTAGE_SWING_LEVEL_1:
			demph_reg_value = 0x2B404848;
			uniqtranscale_reg_value = 0x5580B83A;
			break;
		case DP_TRAIN_VOLTAGE_SWING_LEVEL_2:
			demph_reg_value = 0x2B404040;
			uniqtranscale_reg_value = 0x55ADDA3A;
			break;
		default:
			return 0;
		}
		break;
	case DP_TRAIN_PRE_EMPH_LEVEL_2:
		preemph_reg_value = 0x0000000;
		switch (train_set & DP_TRAIN_VOLTAGE_SWING_MASK) {
		case DP_TRAIN_VOLTAGE_SWING_LEVEL_0:
			demph_reg_value = 0x2B305555;
			uniqtranscale_reg_value = 0x5570B83A;
			break;
		case DP_TRAIN_VOLTAGE_SWING_LEVEL_1:
			demph_reg_value = 0x2B2B4040;
			uniqtranscale_reg_value = 0x55ADDA3A;
			break;
		default:
			return 0;
		}
		break;
	case DP_TRAIN_PRE_EMPH_LEVEL_3:
		preemph_reg_value = 0x0006000;
		switch (train_set & DP_TRAIN_VOLTAGE_SWING_MASK) {
		case DP_TRAIN_VOLTAGE_SWING_LEVEL_0:
			demph_reg_value = 0x1B405555;
			uniqtranscale_reg_value = 0x55ADDA3A;
			break;
		default:
			return 0;
		}
		break;
	default:
		return 0;
	}

	vlv_set_phy_signal_level(encoder, demph_reg_value, preemph_reg_value,
				 uniqtranscale_reg_value, 0);

	return 0;
}

static u32 chv_signal_levels(struct intel_dp *intel_dp)
{
	struct intel_encoder *encoder = &dp_to_dig_port(intel_dp)->base;
	u32 deemph_reg_value, margin_reg_value;
	bool uniq_trans_scale = false;
	u8 train_set = intel_dp->train_set[0];

	switch (train_set & DP_TRAIN_PRE_EMPHASIS_MASK) {
	case DP_TRAIN_PRE_EMPH_LEVEL_0:
		switch (train_set & DP_TRAIN_VOLTAGE_SWING_MASK) {
		case DP_TRAIN_VOLTAGE_SWING_LEVEL_0:
			deemph_reg_value = 128;
			margin_reg_value = 52;
			break;
		case DP_TRAIN_VOLTAGE_SWING_LEVEL_1:
			deemph_reg_value = 128;
			margin_reg_value = 77;
			break;
		case DP_TRAIN_VOLTAGE_SWING_LEVEL_2:
			deemph_reg_value = 128;
			margin_reg_value = 102;
			break;
		case DP_TRAIN_VOLTAGE_SWING_LEVEL_3:
			deemph_reg_value = 128;
			margin_reg_value = 154;
			uniq_trans_scale = true;
			break;
		default:
			return 0;
		}
		break;
	case DP_TRAIN_PRE_EMPH_LEVEL_1:
		switch (train_set & DP_TRAIN_VOLTAGE_SWING_MASK) {
		case DP_TRAIN_VOLTAGE_SWING_LEVEL_0:
			deemph_reg_value = 85;
			margin_reg_value = 78;
			break;
		case DP_TRAIN_VOLTAGE_SWING_LEVEL_1:
			deemph_reg_value = 85;
			margin_reg_value = 116;
			break;
		case DP_TRAIN_VOLTAGE_SWING_LEVEL_2:
			deemph_reg_value = 85;
			margin_reg_value = 154;
			break;
		default:
			return 0;
		}
		break;
	case DP_TRAIN_PRE_EMPH_LEVEL_2:
		switch (train_set & DP_TRAIN_VOLTAGE_SWING_MASK) {
		case DP_TRAIN_VOLTAGE_SWING_LEVEL_0:
			deemph_reg_value = 64;
			margin_reg_value = 104;
			break;
		case DP_TRAIN_VOLTAGE_SWING_LEVEL_1:
			deemph_reg_value = 64;
			margin_reg_value = 154;
			break;
		default:
			return 0;
		}
		break;
	case DP_TRAIN_PRE_EMPH_LEVEL_3:
		switch (train_set & DP_TRAIN_VOLTAGE_SWING_MASK) {
		case DP_TRAIN_VOLTAGE_SWING_LEVEL_0:
			deemph_reg_value = 43;
			margin_reg_value = 154;
			break;
		default:
			return 0;
		}
		break;
	default:
		return 0;
	}

	chv_set_phy_signal_level(encoder, deemph_reg_value,
				 margin_reg_value, uniq_trans_scale);

	return 0;
}

static u32
g4x_signal_levels(u8 train_set)
{
	u32 signal_levels = 0;

	switch (train_set & DP_TRAIN_VOLTAGE_SWING_MASK) {
	case DP_TRAIN_VOLTAGE_SWING_LEVEL_0:
	default:
		signal_levels |= DP_VOLTAGE_0_4;
		break;
	case DP_TRAIN_VOLTAGE_SWING_LEVEL_1:
		signal_levels |= DP_VOLTAGE_0_6;
		break;
	case DP_TRAIN_VOLTAGE_SWING_LEVEL_2:
		signal_levels |= DP_VOLTAGE_0_8;
		break;
	case DP_TRAIN_VOLTAGE_SWING_LEVEL_3:
		signal_levels |= DP_VOLTAGE_1_2;
		break;
	}
	switch (train_set & DP_TRAIN_PRE_EMPHASIS_MASK) {
	case DP_TRAIN_PRE_EMPH_LEVEL_0:
	default:
		signal_levels |= DP_PRE_EMPHASIS_0;
		break;
	case DP_TRAIN_PRE_EMPH_LEVEL_1:
		signal_levels |= DP_PRE_EMPHASIS_3_5;
		break;
	case DP_TRAIN_PRE_EMPH_LEVEL_2:
		signal_levels |= DP_PRE_EMPHASIS_6;
		break;
	case DP_TRAIN_PRE_EMPH_LEVEL_3:
		signal_levels |= DP_PRE_EMPHASIS_9_5;
		break;
	}
	return signal_levels;
}

/* SNB CPU eDP voltage swing and pre-emphasis control */
static u32
snb_cpu_edp_signal_levels(u8 train_set)
{
	int signal_levels = train_set & (DP_TRAIN_VOLTAGE_SWING_MASK |
					 DP_TRAIN_PRE_EMPHASIS_MASK);
	switch (signal_levels) {
	case DP_TRAIN_VOLTAGE_SWING_LEVEL_0 | DP_TRAIN_PRE_EMPH_LEVEL_0:
	case DP_TRAIN_VOLTAGE_SWING_LEVEL_1 | DP_TRAIN_PRE_EMPH_LEVEL_0:
		return EDP_LINK_TRAIN_400_600MV_0DB_SNB_B;
	case DP_TRAIN_VOLTAGE_SWING_LEVEL_0 | DP_TRAIN_PRE_EMPH_LEVEL_1:
		return EDP_LINK_TRAIN_400MV_3_5DB_SNB_B;
	case DP_TRAIN_VOLTAGE_SWING_LEVEL_0 | DP_TRAIN_PRE_EMPH_LEVEL_2:
	case DP_TRAIN_VOLTAGE_SWING_LEVEL_1 | DP_TRAIN_PRE_EMPH_LEVEL_2:
		return EDP_LINK_TRAIN_400_600MV_6DB_SNB_B;
	case DP_TRAIN_VOLTAGE_SWING_LEVEL_1 | DP_TRAIN_PRE_EMPH_LEVEL_1:
	case DP_TRAIN_VOLTAGE_SWING_LEVEL_2 | DP_TRAIN_PRE_EMPH_LEVEL_1:
		return EDP_LINK_TRAIN_600_800MV_3_5DB_SNB_B;
	case DP_TRAIN_VOLTAGE_SWING_LEVEL_2 | DP_TRAIN_PRE_EMPH_LEVEL_0:
	case DP_TRAIN_VOLTAGE_SWING_LEVEL_3 | DP_TRAIN_PRE_EMPH_LEVEL_0:
		return EDP_LINK_TRAIN_800_1200MV_0DB_SNB_B;
	default:
		DRM_DEBUG_KMS("Unsupported voltage swing/pre-emphasis level:"
			      "0x%x\n", signal_levels);
		return EDP_LINK_TRAIN_400_600MV_0DB_SNB_B;
	}
}

/* IVB CPU eDP voltage swing and pre-emphasis control */
static u32
ivb_cpu_edp_signal_levels(u8 train_set)
{
	int signal_levels = train_set & (DP_TRAIN_VOLTAGE_SWING_MASK |
					 DP_TRAIN_PRE_EMPHASIS_MASK);
	switch (signal_levels) {
	case DP_TRAIN_VOLTAGE_SWING_LEVEL_0 | DP_TRAIN_PRE_EMPH_LEVEL_0:
		return EDP_LINK_TRAIN_400MV_0DB_IVB;
	case DP_TRAIN_VOLTAGE_SWING_LEVEL_0 | DP_TRAIN_PRE_EMPH_LEVEL_1:
		return EDP_LINK_TRAIN_400MV_3_5DB_IVB;
	case DP_TRAIN_VOLTAGE_SWING_LEVEL_0 | DP_TRAIN_PRE_EMPH_LEVEL_2:
		return EDP_LINK_TRAIN_400MV_6DB_IVB;

	case DP_TRAIN_VOLTAGE_SWING_LEVEL_1 | DP_TRAIN_PRE_EMPH_LEVEL_0:
		return EDP_LINK_TRAIN_600MV_0DB_IVB;
	case DP_TRAIN_VOLTAGE_SWING_LEVEL_1 | DP_TRAIN_PRE_EMPH_LEVEL_1:
		return EDP_LINK_TRAIN_600MV_3_5DB_IVB;

	case DP_TRAIN_VOLTAGE_SWING_LEVEL_2 | DP_TRAIN_PRE_EMPH_LEVEL_0:
		return EDP_LINK_TRAIN_800MV_0DB_IVB;
	case DP_TRAIN_VOLTAGE_SWING_LEVEL_2 | DP_TRAIN_PRE_EMPH_LEVEL_1:
		return EDP_LINK_TRAIN_800MV_3_5DB_IVB;

	default:
		DRM_DEBUG_KMS("Unsupported voltage swing/pre-emphasis level:"
			      "0x%x\n", signal_levels);
		return EDP_LINK_TRAIN_500MV_0DB_IVB;
	}
}

void
intel_dp_set_signal_levels(struct intel_dp *intel_dp)
{
	struct drm_i915_private *dev_priv = dp_to_i915(intel_dp);
	struct intel_digital_port *intel_dig_port = dp_to_dig_port(intel_dp);
	enum port port = intel_dig_port->base.port;
	u32 signal_levels, mask = 0;
	u8 train_set = intel_dp->train_set[0];

	if (IS_GEN9_LP(dev_priv) || INTEL_GEN(dev_priv) >= 10) {
		signal_levels = bxt_signal_levels(intel_dp);
	} else if (HAS_DDI(dev_priv)) {
		signal_levels = ddi_signal_levels(intel_dp);
		mask = DDI_BUF_EMP_MASK;
	} else if (IS_CHERRYVIEW(dev_priv)) {
		signal_levels = chv_signal_levels(intel_dp);
	} else if (IS_VALLEYVIEW(dev_priv)) {
		signal_levels = vlv_signal_levels(intel_dp);
	} else if (IS_IVYBRIDGE(dev_priv) && port == PORT_A) {
		signal_levels = ivb_cpu_edp_signal_levels(train_set);
		mask = EDP_LINK_TRAIN_VOL_EMP_MASK_IVB;
	} else if (IS_GEN(dev_priv, 6) && port == PORT_A) {
		signal_levels = snb_cpu_edp_signal_levels(train_set);
		mask = EDP_LINK_TRAIN_VOL_EMP_MASK_SNB;
	} else {
		signal_levels = g4x_signal_levels(train_set);
		mask = DP_VOLTAGE_MASK | DP_PRE_EMPHASIS_MASK;
	}

	if (mask)
		DRM_DEBUG_KMS("Using signal levels %08x\n", signal_levels);

	DRM_DEBUG_KMS("Using vswing level %d\n",
		train_set & DP_TRAIN_VOLTAGE_SWING_MASK);
	DRM_DEBUG_KMS("Using pre-emphasis level %d\n",
		(train_set & DP_TRAIN_PRE_EMPHASIS_MASK) >>
			DP_TRAIN_PRE_EMPHASIS_SHIFT);

	intel_dp->DP = (intel_dp->DP & ~mask) | signal_levels;

	I915_WRITE(intel_dp->output_reg, intel_dp->DP);
	POSTING_READ(intel_dp->output_reg);
}

void
intel_dp_program_link_training_pattern(struct intel_dp *intel_dp,
				       u8 dp_train_pat)
{
	struct intel_digital_port *intel_dig_port = dp_to_dig_port(intel_dp);
	struct drm_i915_private *dev_priv =
		to_i915(intel_dig_port->base.base.dev);

	_intel_dp_set_link_train(intel_dp, &intel_dp->DP, dp_train_pat);

	I915_WRITE(intel_dp->output_reg, intel_dp->DP);
	POSTING_READ(intel_dp->output_reg);
}

void intel_dp_set_idle_link_train(struct intel_dp *intel_dp)
{
	struct drm_i915_private *dev_priv = dp_to_i915(intel_dp);
	struct intel_digital_port *intel_dig_port = dp_to_dig_port(intel_dp);
	enum port port = intel_dig_port->base.port;
	u32 val;

	if (!HAS_DDI(dev_priv))
		return;

	val = I915_READ(intel_dp->regs.dp_tp_ctl);
	val &= ~DP_TP_CTL_LINK_TRAIN_MASK;
	val |= DP_TP_CTL_LINK_TRAIN_IDLE;
	I915_WRITE(intel_dp->regs.dp_tp_ctl, val);

	/*
	 * Until TGL on PORT_A we can have only eDP in SST mode. There the only
	 * reason we need to set idle transmission mode is to work around a HW
	 * issue where we enable the pipe while not in idle link-training mode.
	 * In this case there is requirement to wait for a minimum number of
	 * idle patterns to be sent.
	 */
	if (port == PORT_A && INTEL_GEN(dev_priv) < 12)
		return;

	if (intel_de_wait_for_set(dev_priv, intel_dp->regs.dp_tp_status,
				  DP_TP_STATUS_IDLE_DONE, 1))
		DRM_ERROR("Timed out waiting for DP idle patterns\n");
}

static void
intel_dp_link_down(struct intel_encoder *encoder,
		   const struct intel_crtc_state *old_crtc_state)
{
	struct drm_i915_private *dev_priv = to_i915(encoder->base.dev);
	struct intel_dp *intel_dp = enc_to_intel_dp(&encoder->base);
	struct intel_crtc *crtc = to_intel_crtc(old_crtc_state->base.crtc);
	enum port port = encoder->port;
	u32 DP = intel_dp->DP;

	if (WARN_ON((I915_READ(intel_dp->output_reg) & DP_PORT_EN) == 0))
		return;

	DRM_DEBUG_KMS("\n");

	if ((IS_IVYBRIDGE(dev_priv) && port == PORT_A) ||
	    (HAS_PCH_CPT(dev_priv) && port != PORT_A)) {
		DP &= ~DP_LINK_TRAIN_MASK_CPT;
		DP |= DP_LINK_TRAIN_PAT_IDLE_CPT;
	} else {
		DP &= ~DP_LINK_TRAIN_MASK;
		DP |= DP_LINK_TRAIN_PAT_IDLE;
	}
	I915_WRITE(intel_dp->output_reg, DP);
	POSTING_READ(intel_dp->output_reg);

	DP &= ~(DP_PORT_EN | DP_AUDIO_OUTPUT_ENABLE);
	I915_WRITE(intel_dp->output_reg, DP);
	POSTING_READ(intel_dp->output_reg);

	/*
	 * HW workaround for IBX, we need to move the port
	 * to transcoder A after disabling it to allow the
	 * matching HDMI port to be enabled on transcoder A.
	 */
	if (HAS_PCH_IBX(dev_priv) && crtc->pipe == PIPE_B && port != PORT_A) {
		/*
		 * We get CPU/PCH FIFO underruns on the other pipe when
		 * doing the workaround. Sweep them under the rug.
		 */
		intel_set_cpu_fifo_underrun_reporting(dev_priv, PIPE_A, false);
		intel_set_pch_fifo_underrun_reporting(dev_priv, PIPE_A, false);

		/* always enable with pattern 1 (as per spec) */
		DP &= ~(DP_PIPE_SEL_MASK | DP_LINK_TRAIN_MASK);
		DP |= DP_PORT_EN | DP_PIPE_SEL(PIPE_A) |
			DP_LINK_TRAIN_PAT_1;
		I915_WRITE(intel_dp->output_reg, DP);
		POSTING_READ(intel_dp->output_reg);

		DP &= ~DP_PORT_EN;
		I915_WRITE(intel_dp->output_reg, DP);
		POSTING_READ(intel_dp->output_reg);

		intel_wait_for_vblank_if_active(dev_priv, PIPE_A);
		intel_set_cpu_fifo_underrun_reporting(dev_priv, PIPE_A, true);
		intel_set_pch_fifo_underrun_reporting(dev_priv, PIPE_A, true);
	}

	msleep(intel_dp->panel_power_down_delay);

	intel_dp->DP = DP;

	if (IS_VALLEYVIEW(dev_priv) || IS_CHERRYVIEW(dev_priv)) {
		intel_wakeref_t wakeref;

		with_pps_lock(intel_dp, wakeref)
			intel_dp->active_pipe = INVALID_PIPE;
	}
}

static void
intel_dp_extended_receiver_capabilities(struct intel_dp *intel_dp)
{
	u8 dpcd_ext[6];

	/*
	 * Prior to DP1.3 the bit represented by
	 * DP_EXTENDED_RECEIVER_CAP_FIELD_PRESENT was reserved.
	 * if it is set DP_DPCD_REV at 0000h could be at a value less than
	 * the true capability of the panel. The only way to check is to
	 * then compare 0000h and 2200h.
	 */
	if (!(intel_dp->dpcd[DP_TRAINING_AUX_RD_INTERVAL] &
	      DP_EXTENDED_RECEIVER_CAP_FIELD_PRESENT))
		return;

	if (drm_dp_dpcd_read(&intel_dp->aux, DP_DP13_DPCD_REV,
			     &dpcd_ext, sizeof(dpcd_ext)) != sizeof(dpcd_ext)) {
		DRM_ERROR("DPCD failed read at extended capabilities\n");
		return;
	}

	if (intel_dp->dpcd[DP_DPCD_REV] > dpcd_ext[DP_DPCD_REV]) {
		DRM_DEBUG_KMS("DPCD extended DPCD rev less than base DPCD rev\n");
		return;
	}

	if (!memcmp(intel_dp->dpcd, dpcd_ext, sizeof(dpcd_ext)))
		return;

	DRM_DEBUG_KMS("Base DPCD: %*ph\n",
		      (int)sizeof(intel_dp->dpcd), intel_dp->dpcd);

	memcpy(intel_dp->dpcd, dpcd_ext, sizeof(dpcd_ext));
}

bool
intel_dp_read_dpcd(struct intel_dp *intel_dp)
{
	if (drm_dp_dpcd_read(&intel_dp->aux, 0x000, intel_dp->dpcd,
			     sizeof(intel_dp->dpcd)) < 0)
		return false; /* aux transfer failed */

	intel_dp_extended_receiver_capabilities(intel_dp);

	DRM_DEBUG_KMS("DPCD: %*ph\n", (int) sizeof(intel_dp->dpcd), intel_dp->dpcd);

	return intel_dp->dpcd[DP_DPCD_REV] != 0;
}

bool intel_dp_get_colorimetry_status(struct intel_dp *intel_dp)
{
	u8 dprx = 0;

	if (drm_dp_dpcd_readb(&intel_dp->aux, DP_DPRX_FEATURE_ENUMERATION_LIST,
			      &dprx) != 1)
		return false;
	return dprx & DP_VSC_SDP_EXT_FOR_COLORIMETRY_SUPPORTED;
}

static void intel_dp_get_dsc_sink_cap(struct intel_dp *intel_dp)
{
	/*
	 * Clear the cached register set to avoid using stale values
	 * for the sinks that do not support DSC.
	 */
	memset(intel_dp->dsc_dpcd, 0, sizeof(intel_dp->dsc_dpcd));

	/* Clear fec_capable to avoid using stale values */
	intel_dp->fec_capable = 0;

	/* Cache the DSC DPCD if eDP or DP rev >= 1.4 */
	if (intel_dp->dpcd[DP_DPCD_REV] >= 0x14 ||
	    intel_dp->edp_dpcd[0] >= DP_EDP_14) {
		if (drm_dp_dpcd_read(&intel_dp->aux, DP_DSC_SUPPORT,
				     intel_dp->dsc_dpcd,
				     sizeof(intel_dp->dsc_dpcd)) < 0)
			DRM_ERROR("Failed to read DPCD register 0x%x\n",
				  DP_DSC_SUPPORT);

		DRM_DEBUG_KMS("DSC DPCD: %*ph\n",
			      (int)sizeof(intel_dp->dsc_dpcd),
			      intel_dp->dsc_dpcd);

		/* FEC is supported only on DP 1.4 */
		if (!intel_dp_is_edp(intel_dp) &&
		    drm_dp_dpcd_readb(&intel_dp->aux, DP_FEC_CAPABILITY,
				      &intel_dp->fec_capable) < 0)
			DRM_ERROR("Failed to read FEC DPCD register\n");

		DRM_DEBUG_KMS("FEC CAPABILITY: %x\n", intel_dp->fec_capable);
	}
}

static bool
intel_edp_init_dpcd(struct intel_dp *intel_dp)
{
	struct drm_i915_private *dev_priv =
		to_i915(dp_to_dig_port(intel_dp)->base.base.dev);

	/* this function is meant to be called only once */
	WARN_ON(intel_dp->dpcd[DP_DPCD_REV] != 0);

	if (!intel_dp_read_dpcd(intel_dp))
		return false;

	drm_dp_read_desc(&intel_dp->aux, &intel_dp->desc,
			 drm_dp_is_branch(intel_dp->dpcd));

	/*
	 * Read the eDP display control registers.
	 *
	 * Do this independent of DP_DPCD_DISPLAY_CONTROL_CAPABLE bit in
	 * DP_EDP_CONFIGURATION_CAP, because some buggy displays do not have it
	 * set, but require eDP 1.4+ detection (e.g. for supported link rates
	 * method). The display control registers should read zero if they're
	 * not supported anyway.
	 */
	if (drm_dp_dpcd_read(&intel_dp->aux, DP_EDP_DPCD_REV,
			     intel_dp->edp_dpcd, sizeof(intel_dp->edp_dpcd)) ==
			     sizeof(intel_dp->edp_dpcd))
		DRM_DEBUG_KMS("eDP DPCD: %*ph\n", (int) sizeof(intel_dp->edp_dpcd),
			      intel_dp->edp_dpcd);

	/*
	 * This has to be called after intel_dp->edp_dpcd is filled, PSR checks
	 * for SET_POWER_CAPABLE bit in intel_dp->edp_dpcd[1]
	 */
	intel_psr_init_dpcd(intel_dp);

	/* Read the eDP 1.4+ supported link rates. */
	if (intel_dp->edp_dpcd[0] >= DP_EDP_14) {
		__le16 sink_rates[DP_MAX_SUPPORTED_RATES];
		int i;

		drm_dp_dpcd_read(&intel_dp->aux, DP_SUPPORTED_LINK_RATES,
				sink_rates, sizeof(sink_rates));

		for (i = 0; i < ARRAY_SIZE(sink_rates); i++) {
			int val = le16_to_cpu(sink_rates[i]);

			if (val == 0)
				break;

			/* Value read multiplied by 200kHz gives the per-lane
			 * link rate in kHz. The source rates are, however,
			 * stored in terms of LS_Clk kHz. The full conversion
			 * back to symbols is
			 * (val * 200kHz)*(8/10 ch. encoding)*(1/8 bit to Byte)
			 */
			intel_dp->sink_rates[i] = (val * 200) / 10;
		}
		intel_dp->num_sink_rates = i;
	}

	/*
	 * Use DP_LINK_RATE_SET if DP_SUPPORTED_LINK_RATES are available,
	 * default to DP_MAX_LINK_RATE and DP_LINK_BW_SET otherwise.
	 */
	if (intel_dp->num_sink_rates)
		intel_dp->use_rate_select = true;
	else
		intel_dp_set_sink_rates(intel_dp);

	intel_dp_set_common_rates(intel_dp);

	/* Read the eDP DSC DPCD registers */
	if (INTEL_GEN(dev_priv) >= 10 || IS_GEMINILAKE(dev_priv))
		intel_dp_get_dsc_sink_cap(intel_dp);

	return true;
}


static bool
intel_dp_get_dpcd(struct intel_dp *intel_dp)
{
	if (!intel_dp_read_dpcd(intel_dp))
		return false;

	/*
	 * Don't clobber cached eDP rates. Also skip re-reading
	 * the OUI/ID since we know it won't change.
	 */
	if (!intel_dp_is_edp(intel_dp)) {
		drm_dp_read_desc(&intel_dp->aux, &intel_dp->desc,
				 drm_dp_is_branch(intel_dp->dpcd));

		intel_dp_set_sink_rates(intel_dp);
		intel_dp_set_common_rates(intel_dp);
	}

	/*
	 * Some eDP panels do not set a valid value for sink count, that is why
	 * it don't care about read it here and in intel_edp_init_dpcd().
	 */
	if (!intel_dp_is_edp(intel_dp) &&
	    !drm_dp_has_quirk(&intel_dp->desc, DP_DPCD_QUIRK_NO_SINK_COUNT)) {
		u8 count;
		ssize_t r;

		r = drm_dp_dpcd_readb(&intel_dp->aux, DP_SINK_COUNT, &count);
		if (r < 1)
			return false;

		/*
		 * Sink count can change between short pulse hpd hence
		 * a member variable in intel_dp will track any changes
		 * between short pulse interrupts.
		 */
		intel_dp->sink_count = DP_GET_SINK_COUNT(count);

		/*
		 * SINK_COUNT == 0 and DOWNSTREAM_PORT_PRESENT == 1 implies that
		 * a dongle is present but no display. Unless we require to know
		 * if a dongle is present or not, we don't need to update
		 * downstream port information. So, an early return here saves
		 * time from performing other operations which are not required.
		 */
		if (!intel_dp->sink_count)
			return false;
	}

	if (!drm_dp_is_branch(intel_dp->dpcd))
		return true; /* native DP sink */

	if (intel_dp->dpcd[DP_DPCD_REV] == 0x10)
		return true; /* no per-port downstream info */

	if (drm_dp_dpcd_read(&intel_dp->aux, DP_DOWNSTREAM_PORT_0,
			     intel_dp->downstream_ports,
			     DP_MAX_DOWNSTREAM_PORTS) < 0)
		return false; /* downstream port status fetch failed */

	return true;
}

static bool
intel_dp_sink_can_mst(struct intel_dp *intel_dp)
{
	u8 mstm_cap;

	if (intel_dp->dpcd[DP_DPCD_REV] < 0x12)
		return false;

	if (drm_dp_dpcd_readb(&intel_dp->aux, DP_MSTM_CAP, &mstm_cap) != 1)
		return false;

	return mstm_cap & DP_MST_CAP;
}

static bool
intel_dp_can_mst(struct intel_dp *intel_dp)
{
	return i915_modparams.enable_dp_mst &&
		intel_dp->can_mst &&
		intel_dp_sink_can_mst(intel_dp);
}

static void
intel_dp_configure_mst(struct intel_dp *intel_dp)
{
	struct intel_encoder *encoder =
		&dp_to_dig_port(intel_dp)->base;
	bool sink_can_mst = intel_dp_sink_can_mst(intel_dp);

	DRM_DEBUG_KMS("[ENCODER:%d:%s] MST support? port: %s, sink: %s, modparam: %s\n",
		      encoder->base.base.id, encoder->base.name,
		      yesno(intel_dp->can_mst), yesno(sink_can_mst),
		      yesno(i915_modparams.enable_dp_mst));

	if (!intel_dp->can_mst)
		return;

	intel_dp->is_mst = sink_can_mst &&
		i915_modparams.enable_dp_mst;

	drm_dp_mst_topology_mgr_set_mst(&intel_dp->mst_mgr,
					intel_dp->is_mst);
}

static bool
intel_dp_get_sink_irq_esi(struct intel_dp *intel_dp, u8 *sink_irq_vector)
{
	return drm_dp_dpcd_read(&intel_dp->aux, DP_SINK_COUNT_ESI,
				sink_irq_vector, DP_DPRX_ESI_LEN) ==
		DP_DPRX_ESI_LEN;
}

static void
intel_pixel_encoding_setup_vsc(struct intel_dp *intel_dp,
			       const struct intel_crtc_state *crtc_state)
{
	struct intel_digital_port *intel_dig_port = dp_to_dig_port(intel_dp);
	struct dp_sdp vsc_sdp = {};

	/* Prepare VSC Header for SU as per DP 1.4a spec, Table 2-119 */
	vsc_sdp.sdp_header.HB0 = 0;
	vsc_sdp.sdp_header.HB1 = 0x7;

	/*
	 * VSC SDP supporting 3D stereo, PSR2, and Pixel Encoding/
	 * Colorimetry Format indication.
	 */
	vsc_sdp.sdp_header.HB2 = 0x5;

	/*
	 * VSC SDP supporting 3D stereo, + PSR2, + Pixel Encoding/
	 * Colorimetry Format indication (HB2 = 05h).
	 */
	vsc_sdp.sdp_header.HB3 = 0x13;

	/*
	 * YCbCr 420 = 3h DB16[7:4] ITU-R BT.601 = 0h, ITU-R BT.709 = 1h
	 * DB16[3:0] DP 1.4a spec, Table 2-120
	 */
	vsc_sdp.db[16] = 0x3 << 4; /* 0x3 << 4 , YCbCr 420*/
	/* RGB->YCBCR color conversion uses the BT.709 color space. */
	vsc_sdp.db[16] |= 0x1; /* 0x1, ITU-R BT.709 */

	/*
	 * For pixel encoding formats YCbCr444, YCbCr422, YCbCr420, and Y Only,
	 * the following Component Bit Depth values are defined:
	 * 001b = 8bpc.
	 * 010b = 10bpc.
	 * 011b = 12bpc.
	 * 100b = 16bpc.
	 */
	switch (crtc_state->pipe_bpp) {
	case 24: /* 8bpc */
		vsc_sdp.db[17] = 0x1;
		break;
	case 30: /* 10bpc */
		vsc_sdp.db[17] = 0x2;
		break;
	case 36: /* 12bpc */
		vsc_sdp.db[17] = 0x3;
		break;
	case 48: /* 16bpc */
		vsc_sdp.db[17] = 0x4;
		break;
	default:
		MISSING_CASE(crtc_state->pipe_bpp);
		break;
	}

	/*
	 * Dynamic Range (Bit 7)
	 * 0 = VESA range, 1 = CTA range.
	 * all YCbCr are always limited range
	 */
	vsc_sdp.db[17] |= 0x80;

	/*
	 * Content Type (Bits 2:0)
	 * 000b = Not defined.
	 * 001b = Graphics.
	 * 010b = Photo.
	 * 011b = Video.
	 * 100b = Game
	 * All other values are RESERVED.
	 * Note: See CTA-861-G for the definition and expected
	 * processing by a stream sink for the above contect types.
	 */
	vsc_sdp.db[18] = 0;

	intel_dig_port->write_infoframe(&intel_dig_port->base,
			crtc_state, DP_SDP_VSC, &vsc_sdp, sizeof(vsc_sdp));
}

void intel_dp_ycbcr_420_enable(struct intel_dp *intel_dp,
			       const struct intel_crtc_state *crtc_state)
{
	if (crtc_state->output_format != INTEL_OUTPUT_FORMAT_YCBCR420)
		return;

	intel_pixel_encoding_setup_vsc(intel_dp, crtc_state);
}

static u8 intel_dp_autotest_link_training(struct intel_dp *intel_dp)
{
	int status = 0;
	int test_link_rate;
	u8 test_lane_count, test_link_bw;
	/* (DP CTS 1.2)
	 * 4.3.1.11
	 */
	/* Read the TEST_LANE_COUNT and TEST_LINK_RTAE fields (DP CTS 3.1.4) */
	status = drm_dp_dpcd_readb(&intel_dp->aux, DP_TEST_LANE_COUNT,
				   &test_lane_count);

	if (status <= 0) {
		DRM_DEBUG_KMS("Lane count read failed\n");
		return DP_TEST_NAK;
	}
	test_lane_count &= DP_MAX_LANE_COUNT_MASK;

	status = drm_dp_dpcd_readb(&intel_dp->aux, DP_TEST_LINK_RATE,
				   &test_link_bw);
	if (status <= 0) {
		DRM_DEBUG_KMS("Link Rate read failed\n");
		return DP_TEST_NAK;
	}
	test_link_rate = drm_dp_bw_code_to_link_rate(test_link_bw);

	/* Validate the requested link rate and lane count */
	if (!intel_dp_link_params_valid(intel_dp, test_link_rate,
					test_lane_count))
		return DP_TEST_NAK;

	intel_dp->compliance.test_lane_count = test_lane_count;
	intel_dp->compliance.test_link_rate = test_link_rate;

	return DP_TEST_ACK;
}

static u8 intel_dp_autotest_video_pattern(struct intel_dp *intel_dp)
{
	u8 test_pattern;
	u8 test_misc;
	__be16 h_width, v_height;
	int status = 0;

	/* Read the TEST_PATTERN (DP CTS 3.1.5) */
	status = drm_dp_dpcd_readb(&intel_dp->aux, DP_TEST_PATTERN,
				   &test_pattern);
	if (status <= 0) {
		DRM_DEBUG_KMS("Test pattern read failed\n");
		return DP_TEST_NAK;
	}
	if (test_pattern != DP_COLOR_RAMP)
		return DP_TEST_NAK;

	status = drm_dp_dpcd_read(&intel_dp->aux, DP_TEST_H_WIDTH_HI,
				  &h_width, 2);
	if (status <= 0) {
		DRM_DEBUG_KMS("H Width read failed\n");
		return DP_TEST_NAK;
	}

	status = drm_dp_dpcd_read(&intel_dp->aux, DP_TEST_V_HEIGHT_HI,
				  &v_height, 2);
	if (status <= 0) {
		DRM_DEBUG_KMS("V Height read failed\n");
		return DP_TEST_NAK;
	}

	status = drm_dp_dpcd_readb(&intel_dp->aux, DP_TEST_MISC0,
				   &test_misc);
	if (status <= 0) {
		DRM_DEBUG_KMS("TEST MISC read failed\n");
		return DP_TEST_NAK;
	}
	if ((test_misc & DP_TEST_COLOR_FORMAT_MASK) != DP_COLOR_FORMAT_RGB)
		return DP_TEST_NAK;
	if (test_misc & DP_TEST_DYNAMIC_RANGE_CEA)
		return DP_TEST_NAK;
	switch (test_misc & DP_TEST_BIT_DEPTH_MASK) {
	case DP_TEST_BIT_DEPTH_6:
		intel_dp->compliance.test_data.bpc = 6;
		break;
	case DP_TEST_BIT_DEPTH_8:
		intel_dp->compliance.test_data.bpc = 8;
		break;
	default:
		return DP_TEST_NAK;
	}

	intel_dp->compliance.test_data.video_pattern = test_pattern;
	intel_dp->compliance.test_data.hdisplay = be16_to_cpu(h_width);
	intel_dp->compliance.test_data.vdisplay = be16_to_cpu(v_height);
	/* Set test active flag here so userspace doesn't interrupt things */
	intel_dp->compliance.test_active = 1;

	return DP_TEST_ACK;
}

static u8 intel_dp_autotest_edid(struct intel_dp *intel_dp)
{
	u8 test_result = DP_TEST_ACK;
	struct intel_connector *intel_connector = intel_dp->attached_connector;
	struct drm_connector *connector = &intel_connector->base;

	if (intel_connector->detect_edid == NULL ||
	    connector->edid_corrupt ||
	    intel_dp->aux.i2c_defer_count > 6) {
		/* Check EDID read for NACKs, DEFERs and corruption
		 * (DP CTS 1.2 Core r1.1)
		 *    4.2.2.4 : Failed EDID read, I2C_NAK
		 *    4.2.2.5 : Failed EDID read, I2C_DEFER
		 *    4.2.2.6 : EDID corruption detected
		 * Use failsafe mode for all cases
		 */
		if (intel_dp->aux.i2c_nack_count > 0 ||
			intel_dp->aux.i2c_defer_count > 0)
			DRM_DEBUG_KMS("EDID read had %d NACKs, %d DEFERs\n",
				      intel_dp->aux.i2c_nack_count,
				      intel_dp->aux.i2c_defer_count);
		intel_dp->compliance.test_data.edid = INTEL_DP_RESOLUTION_FAILSAFE;
	} else {
		struct edid *block = intel_connector->detect_edid;

		/* We have to write the checksum
		 * of the last block read
		 */
		block += intel_connector->detect_edid->extensions;

		if (drm_dp_dpcd_writeb(&intel_dp->aux, DP_TEST_EDID_CHECKSUM,
				       block->checksum) <= 0)
			DRM_DEBUG_KMS("Failed to write EDID checksum\n");

		test_result = DP_TEST_ACK | DP_TEST_EDID_CHECKSUM_WRITE;
		intel_dp->compliance.test_data.edid = INTEL_DP_RESOLUTION_PREFERRED;
	}

	/* Set test active flag here so userspace doesn't interrupt things */
	intel_dp->compliance.test_active = 1;

	return test_result;
}

static u8 intel_dp_autotest_phy_pattern(struct intel_dp *intel_dp)
{
	u8 test_result = DP_TEST_NAK;
	return test_result;
}

static void intel_dp_handle_test_request(struct intel_dp *intel_dp)
{
	u8 response = DP_TEST_NAK;
	u8 request = 0;
	int status;

	status = drm_dp_dpcd_readb(&intel_dp->aux, DP_TEST_REQUEST, &request);
	if (status <= 0) {
		DRM_DEBUG_KMS("Could not read test request from sink\n");
		goto update_status;
	}

	switch (request) {
	case DP_TEST_LINK_TRAINING:
		DRM_DEBUG_KMS("LINK_TRAINING test requested\n");
		response = intel_dp_autotest_link_training(intel_dp);
		break;
	case DP_TEST_LINK_VIDEO_PATTERN:
		DRM_DEBUG_KMS("TEST_PATTERN test requested\n");
		response = intel_dp_autotest_video_pattern(intel_dp);
		break;
	case DP_TEST_LINK_EDID_READ:
		DRM_DEBUG_KMS("EDID test requested\n");
		response = intel_dp_autotest_edid(intel_dp);
		break;
	case DP_TEST_LINK_PHY_TEST_PATTERN:
		DRM_DEBUG_KMS("PHY_PATTERN test requested\n");
		response = intel_dp_autotest_phy_pattern(intel_dp);
		break;
	default:
		DRM_DEBUG_KMS("Invalid test request '%02x'\n", request);
		break;
	}

	if (response & DP_TEST_ACK)
		intel_dp->compliance.test_type = request;

update_status:
	status = drm_dp_dpcd_writeb(&intel_dp->aux, DP_TEST_RESPONSE, response);
	if (status <= 0)
		DRM_DEBUG_KMS("Could not write test response to sink\n");
}

static int
intel_dp_check_mst_status(struct intel_dp *intel_dp)
{
	bool bret;

	if (intel_dp->is_mst) {
		u8 esi[DP_DPRX_ESI_LEN] = { 0 };
		int ret = 0;
		int retry;
		bool handled;

		WARN_ON_ONCE(intel_dp->active_mst_links < 0);
		bret = intel_dp_get_sink_irq_esi(intel_dp, esi);
go_again:
		if (bret == true) {

			/* check link status - esi[10] = 0x200c */
			if (intel_dp->active_mst_links > 0 &&
			    !drm_dp_channel_eq_ok(&esi[10], intel_dp->lane_count)) {
				DRM_DEBUG_KMS("channel EQ not ok, retraining\n");
				intel_dp_start_link_train(intel_dp);
				intel_dp_stop_link_train(intel_dp);
			}

			DRM_DEBUG_KMS("got esi %3ph\n", esi);
			ret = drm_dp_mst_hpd_irq(&intel_dp->mst_mgr, esi, &handled);

			if (handled) {
				for (retry = 0; retry < 3; retry++) {
					int wret;
					wret = drm_dp_dpcd_write(&intel_dp->aux,
								 DP_SINK_COUNT_ESI+1,
								 &esi[1], 3);
					if (wret == 3) {
						break;
					}
				}

				bret = intel_dp_get_sink_irq_esi(intel_dp, esi);
				if (bret == true) {
					DRM_DEBUG_KMS("got esi2 %3ph\n", esi);
					goto go_again;
				}
			} else
				ret = 0;

			return ret;
		} else {
			DRM_DEBUG_KMS("failed to get ESI - device may have failed\n");
			intel_dp->is_mst = false;
			drm_dp_mst_topology_mgr_set_mst(&intel_dp->mst_mgr,
							intel_dp->is_mst);
		}
	}
	return -EINVAL;
}

static bool
intel_dp_needs_link_retrain(struct intel_dp *intel_dp)
{
	u8 link_status[DP_LINK_STATUS_SIZE];

	if (!intel_dp->link_trained)
		return false;

	/*
	 * While PSR source HW is enabled, it will control main-link sending
	 * frames, enabling and disabling it so trying to do a retrain will fail
	 * as the link would or not be on or it could mix training patterns
	 * and frame data at the same time causing retrain to fail.
	 * Also when exiting PSR, HW will retrain the link anyways fixing
	 * any link status error.
	 */
	if (intel_psr_enabled(intel_dp))
		return false;

	if (!intel_dp_get_link_status(intel_dp, link_status))
		return false;

	/*
	 * Validate the cached values of intel_dp->link_rate and
	 * intel_dp->lane_count before attempting to retrain.
	 */
	if (!intel_dp_link_params_valid(intel_dp, intel_dp->link_rate,
					intel_dp->lane_count))
		return false;

	/* Retrain if Channel EQ or CR not ok */
	return !drm_dp_channel_eq_ok(link_status, intel_dp->lane_count);
}

int intel_dp_retrain_link(struct intel_encoder *encoder,
			  struct drm_modeset_acquire_ctx *ctx)
{
	struct drm_i915_private *dev_priv = to_i915(encoder->base.dev);
	struct intel_dp *intel_dp = enc_to_intel_dp(&encoder->base);
	struct intel_connector *connector = intel_dp->attached_connector;
	struct drm_connector_state *conn_state;
	struct intel_crtc_state *crtc_state;
	struct intel_crtc *crtc;
	int ret;

	/* FIXME handle the MST connectors as well */

	if (!connector || connector->base.status != connector_status_connected)
		return 0;

	ret = drm_modeset_lock(&dev_priv->drm.mode_config.connection_mutex,
			       ctx);
	if (ret)
		return ret;

	conn_state = connector->base.state;

	crtc = to_intel_crtc(conn_state->crtc);
	if (!crtc)
		return 0;

	ret = drm_modeset_lock(&crtc->base.mutex, ctx);
	if (ret)
		return ret;

	crtc_state = to_intel_crtc_state(crtc->base.state);

	WARN_ON(!intel_crtc_has_dp_encoder(crtc_state));

	if (!crtc_state->base.active)
		return 0;

	if (conn_state->commit &&
	    !try_wait_for_completion(&conn_state->commit->hw_done))
		return 0;

	if (!intel_dp_needs_link_retrain(intel_dp))
		return 0;

	/* Suppress underruns caused by re-training */
	intel_set_cpu_fifo_underrun_reporting(dev_priv, crtc->pipe, false);
	if (crtc_state->has_pch_encoder)
		intel_set_pch_fifo_underrun_reporting(dev_priv,
						      intel_crtc_pch_transcoder(crtc), false);

	intel_dp_start_link_train(intel_dp);
	intel_dp_stop_link_train(intel_dp);

	/* Keep underrun reporting disabled until things are stable */
	intel_wait_for_vblank(dev_priv, crtc->pipe);

	intel_set_cpu_fifo_underrun_reporting(dev_priv, crtc->pipe, true);
	if (crtc_state->has_pch_encoder)
		intel_set_pch_fifo_underrun_reporting(dev_priv,
						      intel_crtc_pch_transcoder(crtc), true);

	return 0;
}

/*
 * If display is now connected check links status,
 * there has been known issues of link loss triggering
 * long pulse.
 *
 * Some sinks (eg. ASUS PB287Q) seem to perform some
 * weird HPD ping pong during modesets. So we can apparently
 * end up with HPD going low during a modeset, and then
 * going back up soon after. And once that happens we must
 * retrain the link to get a picture. That's in case no
 * userspace component reacted to intermittent HPD dip.
 */
static enum intel_hotplug_state
intel_dp_hotplug(struct intel_encoder *encoder,
		 struct intel_connector *connector,
		 bool irq_received)
{
	struct drm_modeset_acquire_ctx ctx;
	enum intel_hotplug_state state;
	int ret;

	state = intel_encoder_hotplug(encoder, connector, irq_received);

	drm_modeset_acquire_init(&ctx, 0);

	for (;;) {
		ret = intel_dp_retrain_link(encoder, &ctx);

		if (ret == -EDEADLK) {
			drm_modeset_backoff(&ctx);
			continue;
		}

		break;
	}

	drm_modeset_drop_locks(&ctx);
	drm_modeset_acquire_fini(&ctx);
	WARN(ret, "Acquiring modeset locks failed with %i\n", ret);

	/*
	 * Keeping it consistent with intel_ddi_hotplug() and
	 * intel_hdmi_hotplug().
	 */
	if (state == INTEL_HOTPLUG_UNCHANGED && irq_received)
		state = INTEL_HOTPLUG_RETRY;

	return state;
}

static void intel_dp_check_service_irq(struct intel_dp *intel_dp)
{
	u8 val;

	if (intel_dp->dpcd[DP_DPCD_REV] < 0x11)
		return;

	if (drm_dp_dpcd_readb(&intel_dp->aux,
			      DP_DEVICE_SERVICE_IRQ_VECTOR, &val) != 1 || !val)
		return;

	drm_dp_dpcd_writeb(&intel_dp->aux, DP_DEVICE_SERVICE_IRQ_VECTOR, val);

	if (val & DP_AUTOMATED_TEST_REQUEST)
		intel_dp_handle_test_request(intel_dp);

	if (val & DP_CP_IRQ)
		intel_hdcp_handle_cp_irq(intel_dp->attached_connector);

	if (val & DP_SINK_SPECIFIC_IRQ)
		DRM_DEBUG_DRIVER("Sink specific irq unhandled\n");
}

/*
 * According to DP spec
 * 5.1.2:
 *  1. Read DPCD
 *  2. Configure link according to Receiver Capabilities
 *  3. Use Link Training from 2.5.3.3 and 3.5.1.3
 *  4. Check link status on receipt of hot-plug interrupt
 *
 * intel_dp_short_pulse -  handles short pulse interrupts
 * when full detection is not required.
 * Returns %true if short pulse is handled and full detection
 * is NOT required and %false otherwise.
 */
static bool
intel_dp_short_pulse(struct intel_dp *intel_dp)
{
	struct drm_i915_private *dev_priv = dp_to_i915(intel_dp);
	u8 old_sink_count = intel_dp->sink_count;
	bool ret;

	/*
	 * Clearing compliance test variables to allow capturing
	 * of values for next automated test request.
	 */
	memset(&intel_dp->compliance, 0, sizeof(intel_dp->compliance));

	/*
	 * Now read the DPCD to see if it's actually running
	 * If the current value of sink count doesn't match with
	 * the value that was stored earlier or dpcd read failed
	 * we need to do full detection
	 */
	ret = intel_dp_get_dpcd(intel_dp);

	if ((old_sink_count != intel_dp->sink_count) || !ret) {
		/* No need to proceed if we are going to do full detect */
		return false;
	}

	intel_dp_check_service_irq(intel_dp);

	/* Handle CEC interrupts, if any */
	drm_dp_cec_irq(&intel_dp->aux);

	/* defer to the hotplug work for link retraining if needed */
	if (intel_dp_needs_link_retrain(intel_dp))
		return false;

	intel_psr_short_pulse(intel_dp);

	if (intel_dp->compliance.test_type == DP_TEST_LINK_TRAINING) {
		DRM_DEBUG_KMS("Link Training Compliance Test requested\n");
		/* Send a Hotplug Uevent to userspace to start modeset */
		drm_kms_helper_hotplug_event(&dev_priv->drm);
	}

	return true;
}

/* XXX this is probably wrong for multiple downstream ports */
static enum drm_connector_status
intel_dp_detect_dpcd(struct intel_dp *intel_dp)
{
	struct intel_lspcon *lspcon = dp_to_lspcon(intel_dp);
	u8 *dpcd = intel_dp->dpcd;
	u8 type;

	if (WARN_ON(intel_dp_is_edp(intel_dp)))
		return connector_status_connected;

	if (lspcon->active)
		lspcon_resume(lspcon);

	if (!intel_dp_get_dpcd(intel_dp))
		return connector_status_disconnected;

	/* if there's no downstream port, we're done */
	if (!drm_dp_is_branch(dpcd))
		return connector_status_connected;

	/* If we're HPD-aware, SINK_COUNT changes dynamically */
	if (intel_dp->dpcd[DP_DPCD_REV] >= 0x11 &&
	    intel_dp->downstream_ports[0] & DP_DS_PORT_HPD) {

		return intel_dp->sink_count ?
		connector_status_connected : connector_status_disconnected;
	}

	if (intel_dp_can_mst(intel_dp))
		return connector_status_connected;

	/* If no HPD, poke DDC gently */
	if (drm_probe_ddc(&intel_dp->aux.ddc))
		return connector_status_connected;

	/* Well we tried, say unknown for unreliable port types */
	if (intel_dp->dpcd[DP_DPCD_REV] >= 0x11) {
		type = intel_dp->downstream_ports[0] & DP_DS_PORT_TYPE_MASK;
		if (type == DP_DS_PORT_TYPE_VGA ||
		    type == DP_DS_PORT_TYPE_NON_EDID)
			return connector_status_unknown;
	} else {
		type = intel_dp->dpcd[DP_DOWNSTREAMPORT_PRESENT] &
			DP_DWN_STRM_PORT_TYPE_MASK;
		if (type == DP_DWN_STRM_PORT_TYPE_ANALOG ||
		    type == DP_DWN_STRM_PORT_TYPE_OTHER)
			return connector_status_unknown;
	}

	/* Anything else is out of spec, warn and ignore */
	DRM_DEBUG_KMS("Broken DP branch device, ignoring\n");
	return connector_status_disconnected;
}

static enum drm_connector_status
edp_detect(struct intel_dp *intel_dp)
{
	return connector_status_connected;
}

static bool ibx_digital_port_connected(struct intel_encoder *encoder)
{
	struct drm_i915_private *dev_priv = to_i915(encoder->base.dev);
	u32 bit;

	switch (encoder->hpd_pin) {
	case HPD_PORT_B:
		bit = SDE_PORTB_HOTPLUG;
		break;
	case HPD_PORT_C:
		bit = SDE_PORTC_HOTPLUG;
		break;
	case HPD_PORT_D:
		bit = SDE_PORTD_HOTPLUG;
		break;
	default:
		MISSING_CASE(encoder->hpd_pin);
		return false;
	}

	return I915_READ(SDEISR) & bit;
}

static bool cpt_digital_port_connected(struct intel_encoder *encoder)
{
	struct drm_i915_private *dev_priv = to_i915(encoder->base.dev);
	u32 bit;

	switch (encoder->hpd_pin) {
	case HPD_PORT_B:
		bit = SDE_PORTB_HOTPLUG_CPT;
		break;
	case HPD_PORT_C:
		bit = SDE_PORTC_HOTPLUG_CPT;
		break;
	case HPD_PORT_D:
		bit = SDE_PORTD_HOTPLUG_CPT;
		break;
	default:
		MISSING_CASE(encoder->hpd_pin);
		return false;
	}

	return I915_READ(SDEISR) & bit;
}

static bool spt_digital_port_connected(struct intel_encoder *encoder)
{
	struct drm_i915_private *dev_priv = to_i915(encoder->base.dev);
	u32 bit;

	switch (encoder->hpd_pin) {
	case HPD_PORT_A:
		bit = SDE_PORTA_HOTPLUG_SPT;
		break;
	case HPD_PORT_E:
		bit = SDE_PORTE_HOTPLUG_SPT;
		break;
	default:
		return cpt_digital_port_connected(encoder);
	}

	return I915_READ(SDEISR) & bit;
}

static bool g4x_digital_port_connected(struct intel_encoder *encoder)
{
	struct drm_i915_private *dev_priv = to_i915(encoder->base.dev);
	u32 bit;

	switch (encoder->hpd_pin) {
	case HPD_PORT_B:
		bit = PORTB_HOTPLUG_LIVE_STATUS_G4X;
		break;
	case HPD_PORT_C:
		bit = PORTC_HOTPLUG_LIVE_STATUS_G4X;
		break;
	case HPD_PORT_D:
		bit = PORTD_HOTPLUG_LIVE_STATUS_G4X;
		break;
	default:
		MISSING_CASE(encoder->hpd_pin);
		return false;
	}

	return I915_READ(PORT_HOTPLUG_STAT) & bit;
}

static bool gm45_digital_port_connected(struct intel_encoder *encoder)
{
	struct drm_i915_private *dev_priv = to_i915(encoder->base.dev);
	u32 bit;

	switch (encoder->hpd_pin) {
	case HPD_PORT_B:
		bit = PORTB_HOTPLUG_LIVE_STATUS_GM45;
		break;
	case HPD_PORT_C:
		bit = PORTC_HOTPLUG_LIVE_STATUS_GM45;
		break;
	case HPD_PORT_D:
		bit = PORTD_HOTPLUG_LIVE_STATUS_GM45;
		break;
	default:
		MISSING_CASE(encoder->hpd_pin);
		return false;
	}

	return I915_READ(PORT_HOTPLUG_STAT) & bit;
}

static bool ilk_digital_port_connected(struct intel_encoder *encoder)
{
	struct drm_i915_private *dev_priv = to_i915(encoder->base.dev);

	if (encoder->hpd_pin == HPD_PORT_A)
		return I915_READ(DEISR) & DE_DP_A_HOTPLUG;
	else
		return ibx_digital_port_connected(encoder);
}

static bool snb_digital_port_connected(struct intel_encoder *encoder)
{
	struct drm_i915_private *dev_priv = to_i915(encoder->base.dev);

	if (encoder->hpd_pin == HPD_PORT_A)
		return I915_READ(DEISR) & DE_DP_A_HOTPLUG;
	else
		return cpt_digital_port_connected(encoder);
}

static bool ivb_digital_port_connected(struct intel_encoder *encoder)
{
	struct drm_i915_private *dev_priv = to_i915(encoder->base.dev);

	if (encoder->hpd_pin == HPD_PORT_A)
		return I915_READ(DEISR) & DE_DP_A_HOTPLUG_IVB;
	else
		return cpt_digital_port_connected(encoder);
}

static bool bdw_digital_port_connected(struct intel_encoder *encoder)
{
	struct drm_i915_private *dev_priv = to_i915(encoder->base.dev);

	if (encoder->hpd_pin == HPD_PORT_A)
		return I915_READ(GEN8_DE_PORT_ISR) & GEN8_PORT_DP_A_HOTPLUG;
	else
		return cpt_digital_port_connected(encoder);
}

static bool bxt_digital_port_connected(struct intel_encoder *encoder)
{
	struct drm_i915_private *dev_priv = to_i915(encoder->base.dev);
	u32 bit;

	switch (encoder->hpd_pin) {
	case HPD_PORT_A:
		bit = BXT_DE_PORT_HP_DDIA;
		break;
	case HPD_PORT_B:
		bit = BXT_DE_PORT_HP_DDIB;
		break;
	case HPD_PORT_C:
		bit = BXT_DE_PORT_HP_DDIC;
		break;
	default:
		MISSING_CASE(encoder->hpd_pin);
		return false;
	}

	return I915_READ(GEN8_DE_PORT_ISR) & bit;
}

static bool icl_combo_port_connected(struct drm_i915_private *dev_priv,
				     struct intel_digital_port *intel_dig_port)
{
	enum port port = intel_dig_port->base.port;

	return I915_READ(SDEISR) & SDE_DDI_HOTPLUG_ICP(port);
}

static bool icl_digital_port_connected(struct intel_encoder *encoder)
{
	struct drm_i915_private *dev_priv = to_i915(encoder->base.dev);
	struct intel_digital_port *dig_port = enc_to_dig_port(&encoder->base);
	enum phy phy = intel_port_to_phy(dev_priv, encoder->port);

	if (intel_phy_is_combo(dev_priv, phy))
		return icl_combo_port_connected(dev_priv, dig_port);
	else if (intel_phy_is_tc(dev_priv, phy))
		return intel_tc_port_connected(dig_port);
	else
		MISSING_CASE(encoder->hpd_pin);

	return false;
}

/*
 * intel_digital_port_connected - is the specified port connected?
 * @encoder: intel_encoder
 *
 * In cases where there's a connector physically connected but it can't be used
 * by our hardware we also return false, since the rest of the driver should
 * pretty much treat the port as disconnected. This is relevant for type-C
 * (starting on ICL) where there's ownership involved.
 *
 * Return %true if port is connected, %false otherwise.
 */
static bool __intel_digital_port_connected(struct intel_encoder *encoder)
{
	struct drm_i915_private *dev_priv = to_i915(encoder->base.dev);

	if (HAS_GMCH(dev_priv)) {
		if (IS_GM45(dev_priv))
			return gm45_digital_port_connected(encoder);
		else
			return g4x_digital_port_connected(encoder);
	}

	if (INTEL_GEN(dev_priv) >= 11)
		return icl_digital_port_connected(encoder);
	else if (IS_GEN(dev_priv, 10) || IS_GEN9_BC(dev_priv))
		return spt_digital_port_connected(encoder);
	else if (IS_GEN9_LP(dev_priv))
		return bxt_digital_port_connected(encoder);
	else if (IS_GEN(dev_priv, 8))
		return bdw_digital_port_connected(encoder);
	else if (IS_GEN(dev_priv, 7))
		return ivb_digital_port_connected(encoder);
	else if (IS_GEN(dev_priv, 6))
		return snb_digital_port_connected(encoder);
	else if (IS_GEN(dev_priv, 5))
		return ilk_digital_port_connected(encoder);

	MISSING_CASE(INTEL_GEN(dev_priv));
	return false;
}

bool intel_digital_port_connected(struct intel_encoder *encoder)
{
	struct drm_i915_private *dev_priv = to_i915(encoder->base.dev);
	bool is_connected = false;
	intel_wakeref_t wakeref;

	with_intel_display_power(dev_priv, POWER_DOMAIN_DISPLAY_CORE, wakeref)
		is_connected = __intel_digital_port_connected(encoder);

	return is_connected;
}

static struct edid *
intel_dp_get_edid(struct intel_dp *intel_dp)
{
	struct intel_connector *intel_connector = intel_dp->attached_connector;

	/* use cached edid if we have one */
	if (intel_connector->edid) {
		/* invalid edid */
		if (IS_ERR(intel_connector->edid))
			return NULL;

		return drm_edid_duplicate(intel_connector->edid);
	} else
		return drm_get_edid(&intel_connector->base,
				    &intel_dp->aux.ddc);
}

static void
intel_dp_set_edid(struct intel_dp *intel_dp)
{
	struct intel_connector *intel_connector = intel_dp->attached_connector;
	struct edid *edid;

	intel_dp_unset_edid(intel_dp);
	edid = intel_dp_get_edid(intel_dp);
	intel_connector->detect_edid = edid;

	intel_dp->has_audio = drm_detect_monitor_audio(edid);
	drm_dp_cec_set_edid(&intel_dp->aux, edid);
}

static void
intel_dp_unset_edid(struct intel_dp *intel_dp)
{
	struct intel_connector *intel_connector = intel_dp->attached_connector;

	drm_dp_cec_unset_edid(&intel_dp->aux);
	kfree(intel_connector->detect_edid);
	intel_connector->detect_edid = NULL;

	intel_dp->has_audio = false;
}

static int
intel_dp_detect(struct drm_connector *connector,
		struct drm_modeset_acquire_ctx *ctx,
		bool force)
{
	struct drm_i915_private *dev_priv = to_i915(connector->dev);
	struct intel_dp *intel_dp = intel_attached_dp(connector);
	struct intel_digital_port *dig_port = dp_to_dig_port(intel_dp);
	struct intel_encoder *encoder = &dig_port->base;
	enum drm_connector_status status;

	DRM_DEBUG_KMS("[CONNECTOR:%d:%s]\n",
		      connector->base.id, connector->name);
	WARN_ON(!drm_modeset_is_locked(&dev_priv->drm.mode_config.connection_mutex));

	/* Can't disconnect eDP */
	if (intel_dp_is_edp(intel_dp))
		status = edp_detect(intel_dp);
	else if (intel_digital_port_connected(encoder))
		status = intel_dp_detect_dpcd(intel_dp);
	else
		status = connector_status_disconnected;

	if (status == connector_status_disconnected) {
		memset(&intel_dp->compliance, 0, sizeof(intel_dp->compliance));
		memset(intel_dp->dsc_dpcd, 0, sizeof(intel_dp->dsc_dpcd));

		if (intel_dp->is_mst) {
			DRM_DEBUG_KMS("MST device may have disappeared %d vs %d\n",
				      intel_dp->is_mst,
				      intel_dp->mst_mgr.mst_state);
			intel_dp->is_mst = false;
			drm_dp_mst_topology_mgr_set_mst(&intel_dp->mst_mgr,
							intel_dp->is_mst);
		}

		goto out;
	}

	if (intel_dp->reset_link_params) {
		/* Initial max link lane count */
		intel_dp->max_link_lane_count = intel_dp_max_common_lane_count(intel_dp);

		/* Initial max link rate */
		intel_dp->max_link_rate = intel_dp_max_common_rate(intel_dp);

		intel_dp->reset_link_params = false;
	}

	intel_dp_print_rates(intel_dp);

	/* Read DP Sink DSC Cap DPCD regs for DP v1.4 */
	if (INTEL_GEN(dev_priv) >= 11)
		intel_dp_get_dsc_sink_cap(intel_dp);

	intel_dp_configure_mst(intel_dp);

	if (intel_dp->is_mst) {
		/*
		 * If we are in MST mode then this connector
		 * won't appear connected or have anything
		 * with EDID on it
		 */
		status = connector_status_disconnected;
		goto out;
	}

	/*
	 * Some external monitors do not signal loss of link synchronization
	 * with an IRQ_HPD, so force a link status check.
	 */
	if (!intel_dp_is_edp(intel_dp)) {
		int ret;

		ret = intel_dp_retrain_link(encoder, ctx);
		if (ret)
			return ret;
	}

	/*
	 * Clearing NACK and defer counts to get their exact values
	 * while reading EDID which are required by Compliance tests
	 * 4.2.2.4 and 4.2.2.5
	 */
	intel_dp->aux.i2c_nack_count = 0;
	intel_dp->aux.i2c_defer_count = 0;

	intel_dp_set_edid(intel_dp);
	if (intel_dp_is_edp(intel_dp) ||
	    to_intel_connector(connector)->detect_edid)
		status = connector_status_connected;

	intel_dp_check_service_irq(intel_dp);

out:
	if (status != connector_status_connected && !intel_dp->is_mst)
		intel_dp_unset_edid(intel_dp);

	return status;
}

static void
intel_dp_force(struct drm_connector *connector)
{
	struct intel_dp *intel_dp = intel_attached_dp(connector);
	struct intel_digital_port *dig_port = dp_to_dig_port(intel_dp);
	struct intel_encoder *intel_encoder = &dig_port->base;
	struct drm_i915_private *dev_priv = to_i915(intel_encoder->base.dev);
	enum intel_display_power_domain aux_domain =
		intel_aux_power_domain(dig_port);
	intel_wakeref_t wakeref;

	DRM_DEBUG_KMS("[CONNECTOR:%d:%s]\n",
		      connector->base.id, connector->name);
	intel_dp_unset_edid(intel_dp);

	if (connector->status != connector_status_connected)
		return;

	wakeref = intel_display_power_get(dev_priv, aux_domain);

	intel_dp_set_edid(intel_dp);

	intel_display_power_put(dev_priv, aux_domain, wakeref);
}

static int intel_dp_get_modes(struct drm_connector *connector)
{
	struct intel_connector *intel_connector = to_intel_connector(connector);
	struct edid *edid;

	edid = intel_connector->detect_edid;
	if (edid) {
		int ret = intel_connector_update_modes(connector, edid);
		if (ret)
			return ret;
	}

	/* if eDP has no EDID, fall back to fixed mode */
	if (intel_dp_is_edp(intel_attached_dp(connector)) &&
	    intel_connector->panel.fixed_mode) {
		struct drm_display_mode *mode;

		mode = drm_mode_duplicate(connector->dev,
					  intel_connector->panel.fixed_mode);
		if (mode) {
			drm_mode_probed_add(connector, mode);
			return 1;
		}
	}

	return 0;
}

static int
intel_dp_connector_register(struct drm_connector *connector)
{
	struct intel_dp *intel_dp = intel_attached_dp(connector);
	struct drm_device *dev = connector->dev;
	int ret;

	ret = intel_connector_register(connector);
	if (ret)
		return ret;

	i915_debugfs_connector_add(connector);

	DRM_DEBUG_KMS("registering %s bus for %s\n",
		      intel_dp->aux.name, connector->kdev->kobj.name);

	intel_dp->aux.dev = connector->kdev;
	ret = drm_dp_aux_register(&intel_dp->aux);
	if (!ret)
		drm_dp_cec_register_connector(&intel_dp->aux,
					      connector->name, dev->dev);
	return ret;
}

static void
intel_dp_connector_unregister(struct drm_connector *connector)
{
	struct intel_dp *intel_dp = intel_attached_dp(connector);

	drm_dp_cec_unregister_connector(&intel_dp->aux);
	drm_dp_aux_unregister(&intel_dp->aux);
	intel_connector_unregister(connector);
}

void intel_dp_encoder_flush_work(struct drm_encoder *encoder)
{
	struct intel_digital_port *intel_dig_port = enc_to_dig_port(encoder);
	struct intel_dp *intel_dp = &intel_dig_port->dp;

	intel_dp_mst_encoder_cleanup(intel_dig_port);
	if (intel_dp_is_edp(intel_dp)) {
		intel_wakeref_t wakeref;

		cancel_delayed_work_sync(&intel_dp->panel_vdd_work);
		/*
		 * vdd might still be enabled do to the delayed vdd off.
		 * Make sure vdd is actually turned off here.
		 */
		with_pps_lock(intel_dp, wakeref)
			edp_panel_vdd_off_sync(intel_dp);

		if (intel_dp->edp_notifier.notifier_call) {
			unregister_reboot_notifier(&intel_dp->edp_notifier);
			intel_dp->edp_notifier.notifier_call = NULL;
		}
	}

	intel_dp_aux_fini(intel_dp);
}

static void intel_dp_encoder_destroy(struct drm_encoder *encoder)
{
	intel_dp_encoder_flush_work(encoder);

	drm_encoder_cleanup(encoder);
	kfree(enc_to_dig_port(encoder));
}

void intel_dp_encoder_suspend(struct intel_encoder *intel_encoder)
{
	struct intel_dp *intel_dp = enc_to_intel_dp(&intel_encoder->base);
	intel_wakeref_t wakeref;

	if (!intel_dp_is_edp(intel_dp))
		return;

	/*
	 * vdd might still be enabled do to the delayed vdd off.
	 * Make sure vdd is actually turned off here.
	 */
	cancel_delayed_work_sync(&intel_dp->panel_vdd_work);
	with_pps_lock(intel_dp, wakeref)
		edp_panel_vdd_off_sync(intel_dp);
}

static void intel_dp_hdcp_wait_for_cp_irq(struct intel_hdcp *hdcp, int timeout)
{
	long ret;

#define C (hdcp->cp_irq_count_cached != atomic_read(&hdcp->cp_irq_count))
	ret = wait_event_interruptible_timeout(hdcp->cp_irq_queue, C,
					       msecs_to_jiffies(timeout));

	if (!ret)
		DRM_DEBUG_KMS("Timedout at waiting for CP_IRQ\n");
}

static
int intel_dp_hdcp_write_an_aksv(struct intel_digital_port *intel_dig_port,
				u8 *an)
{
	struct intel_dp *intel_dp = enc_to_intel_dp(&intel_dig_port->base.base);
	static const struct drm_dp_aux_msg msg = {
		.request = DP_AUX_NATIVE_WRITE,
		.address = DP_AUX_HDCP_AKSV,
		.size = DRM_HDCP_KSV_LEN,
	};
	u8 txbuf[HEADER_SIZE + DRM_HDCP_KSV_LEN] = {}, rxbuf[2], reply = 0;
	ssize_t dpcd_ret;
	int ret;

	/* Output An first, that's easy */
	dpcd_ret = drm_dp_dpcd_write(&intel_dig_port->dp.aux, DP_AUX_HDCP_AN,
				     an, DRM_HDCP_AN_LEN);
	if (dpcd_ret != DRM_HDCP_AN_LEN) {
		DRM_DEBUG_KMS("Failed to write An over DP/AUX (%zd)\n",
			      dpcd_ret);
		return dpcd_ret >= 0 ? -EIO : dpcd_ret;
	}

	/*
	 * Since Aksv is Oh-So-Secret, we can't access it in software. So in
	 * order to get it on the wire, we need to create the AUX header as if
	 * we were writing the data, and then tickle the hardware to output the
	 * data once the header is sent out.
	 */
	intel_dp_aux_header(txbuf, &msg);

	ret = intel_dp_aux_xfer(intel_dp, txbuf, HEADER_SIZE + msg.size,
				rxbuf, sizeof(rxbuf),
				DP_AUX_CH_CTL_AUX_AKSV_SELECT);
	if (ret < 0) {
		DRM_DEBUG_KMS("Write Aksv over DP/AUX failed (%d)\n", ret);
		return ret;
	} else if (ret == 0) {
		DRM_DEBUG_KMS("Aksv write over DP/AUX was empty\n");
		return -EIO;
	}

	reply = (rxbuf[0] >> 4) & DP_AUX_NATIVE_REPLY_MASK;
	if (reply != DP_AUX_NATIVE_REPLY_ACK) {
		DRM_DEBUG_KMS("Aksv write: no DP_AUX_NATIVE_REPLY_ACK %x\n",
			      reply);
		return -EIO;
	}
	return 0;
}

static int intel_dp_hdcp_read_bksv(struct intel_digital_port *intel_dig_port,
				   u8 *bksv)
{
	ssize_t ret;
	ret = drm_dp_dpcd_read(&intel_dig_port->dp.aux, DP_AUX_HDCP_BKSV, bksv,
			       DRM_HDCP_KSV_LEN);
	if (ret != DRM_HDCP_KSV_LEN) {
		DRM_DEBUG_KMS("Read Bksv from DP/AUX failed (%zd)\n", ret);
		return ret >= 0 ? -EIO : ret;
	}
	return 0;
}

static int intel_dp_hdcp_read_bstatus(struct intel_digital_port *intel_dig_port,
				      u8 *bstatus)
{
	ssize_t ret;
	/*
	 * For some reason the HDMI and DP HDCP specs call this register
	 * definition by different names. In the HDMI spec, it's called BSTATUS,
	 * but in DP it's called BINFO.
	 */
	ret = drm_dp_dpcd_read(&intel_dig_port->dp.aux, DP_AUX_HDCP_BINFO,
			       bstatus, DRM_HDCP_BSTATUS_LEN);
	if (ret != DRM_HDCP_BSTATUS_LEN) {
		DRM_DEBUG_KMS("Read bstatus from DP/AUX failed (%zd)\n", ret);
		return ret >= 0 ? -EIO : ret;
	}
	return 0;
}

static
int intel_dp_hdcp_read_bcaps(struct intel_digital_port *intel_dig_port,
			     u8 *bcaps)
{
	ssize_t ret;

	ret = drm_dp_dpcd_read(&intel_dig_port->dp.aux, DP_AUX_HDCP_BCAPS,
			       bcaps, 1);
	if (ret != 1) {
		DRM_DEBUG_KMS("Read bcaps from DP/AUX failed (%zd)\n", ret);
		return ret >= 0 ? -EIO : ret;
	}

	return 0;
}

static
int intel_dp_hdcp_repeater_present(struct intel_digital_port *intel_dig_port,
				   bool *repeater_present)
{
	ssize_t ret;
	u8 bcaps;

	ret = intel_dp_hdcp_read_bcaps(intel_dig_port, &bcaps);
	if (ret)
		return ret;

	*repeater_present = bcaps & DP_BCAPS_REPEATER_PRESENT;
	return 0;
}

static
int intel_dp_hdcp_read_ri_prime(struct intel_digital_port *intel_dig_port,
				u8 *ri_prime)
{
	ssize_t ret;
	ret = drm_dp_dpcd_read(&intel_dig_port->dp.aux, DP_AUX_HDCP_RI_PRIME,
			       ri_prime, DRM_HDCP_RI_LEN);
	if (ret != DRM_HDCP_RI_LEN) {
		DRM_DEBUG_KMS("Read Ri' from DP/AUX failed (%zd)\n", ret);
		return ret >= 0 ? -EIO : ret;
	}
	return 0;
}

static
int intel_dp_hdcp_read_ksv_ready(struct intel_digital_port *intel_dig_port,
				 bool *ksv_ready)
{
	ssize_t ret;
	u8 bstatus;
	ret = drm_dp_dpcd_read(&intel_dig_port->dp.aux, DP_AUX_HDCP_BSTATUS,
			       &bstatus, 1);
	if (ret != 1) {
		DRM_DEBUG_KMS("Read bstatus from DP/AUX failed (%zd)\n", ret);
		return ret >= 0 ? -EIO : ret;
	}
	*ksv_ready = bstatus & DP_BSTATUS_READY;
	return 0;
}

static
int intel_dp_hdcp_read_ksv_fifo(struct intel_digital_port *intel_dig_port,
				int num_downstream, u8 *ksv_fifo)
{
	ssize_t ret;
	int i;

	/* KSV list is read via 15 byte window (3 entries @ 5 bytes each) */
	for (i = 0; i < num_downstream; i += 3) {
		size_t len = min(num_downstream - i, 3) * DRM_HDCP_KSV_LEN;
		ret = drm_dp_dpcd_read(&intel_dig_port->dp.aux,
				       DP_AUX_HDCP_KSV_FIFO,
				       ksv_fifo + i * DRM_HDCP_KSV_LEN,
				       len);
		if (ret != len) {
			DRM_DEBUG_KMS("Read ksv[%d] from DP/AUX failed (%zd)\n",
				      i, ret);
			return ret >= 0 ? -EIO : ret;
		}
	}
	return 0;
}

static
int intel_dp_hdcp_read_v_prime_part(struct intel_digital_port *intel_dig_port,
				    int i, u32 *part)
{
	ssize_t ret;

	if (i >= DRM_HDCP_V_PRIME_NUM_PARTS)
		return -EINVAL;

	ret = drm_dp_dpcd_read(&intel_dig_port->dp.aux,
			       DP_AUX_HDCP_V_PRIME(i), part,
			       DRM_HDCP_V_PRIME_PART_LEN);
	if (ret != DRM_HDCP_V_PRIME_PART_LEN) {
		DRM_DEBUG_KMS("Read v'[%d] from DP/AUX failed (%zd)\n", i, ret);
		return ret >= 0 ? -EIO : ret;
	}
	return 0;
}

static
int intel_dp_hdcp_toggle_signalling(struct intel_digital_port *intel_dig_port,
				    bool enable)
{
	/* Not used for single stream DisplayPort setups */
	return 0;
}

static
bool intel_dp_hdcp_check_link(struct intel_digital_port *intel_dig_port)
{
	ssize_t ret;
	u8 bstatus;

	ret = drm_dp_dpcd_read(&intel_dig_port->dp.aux, DP_AUX_HDCP_BSTATUS,
			       &bstatus, 1);
	if (ret != 1) {
		DRM_DEBUG_KMS("Read bstatus from DP/AUX failed (%zd)\n", ret);
		return false;
	}

	return !(bstatus & (DP_BSTATUS_LINK_FAILURE | DP_BSTATUS_REAUTH_REQ));
}

static
int intel_dp_hdcp_capable(struct intel_digital_port *intel_dig_port,
			  bool *hdcp_capable)
{
	ssize_t ret;
	u8 bcaps;

	ret = intel_dp_hdcp_read_bcaps(intel_dig_port, &bcaps);
	if (ret)
		return ret;

	*hdcp_capable = bcaps & DP_BCAPS_HDCP_CAPABLE;
	return 0;
}

struct hdcp2_dp_errata_stream_type {
	u8	msg_id;
	u8	stream_type;
} __packed;

struct hdcp2_dp_msg_data {
	u8 msg_id;
	u32 offset;
	bool msg_detectable;
	u32 timeout;
	u32 timeout2; /* Added for non_paired situation */
};

static const struct hdcp2_dp_msg_data hdcp2_dp_msg_data[] = {
	{ HDCP_2_2_AKE_INIT, DP_HDCP_2_2_AKE_INIT_OFFSET, false, 0, 0 },
	{ HDCP_2_2_AKE_SEND_CERT, DP_HDCP_2_2_AKE_SEND_CERT_OFFSET,
	  false, HDCP_2_2_CERT_TIMEOUT_MS, 0 },
	{ HDCP_2_2_AKE_NO_STORED_KM, DP_HDCP_2_2_AKE_NO_STORED_KM_OFFSET,
	  false, 0, 0 },
	{ HDCP_2_2_AKE_STORED_KM, DP_HDCP_2_2_AKE_STORED_KM_OFFSET,
	  false, 0, 0 },
	{ HDCP_2_2_AKE_SEND_HPRIME, DP_HDCP_2_2_AKE_SEND_HPRIME_OFFSET,
	  true, HDCP_2_2_HPRIME_PAIRED_TIMEOUT_MS,
	  HDCP_2_2_HPRIME_NO_PAIRED_TIMEOUT_MS },
	{ HDCP_2_2_AKE_SEND_PAIRING_INFO,
	  DP_HDCP_2_2_AKE_SEND_PAIRING_INFO_OFFSET, true,
	  HDCP_2_2_PAIRING_TIMEOUT_MS, 0 },
	{ HDCP_2_2_LC_INIT, DP_HDCP_2_2_LC_INIT_OFFSET, false, 0, 0 },
	{ HDCP_2_2_LC_SEND_LPRIME, DP_HDCP_2_2_LC_SEND_LPRIME_OFFSET,
	  false, HDCP_2_2_DP_LPRIME_TIMEOUT_MS, 0 },
	{ HDCP_2_2_SKE_SEND_EKS, DP_HDCP_2_2_SKE_SEND_EKS_OFFSET, false,
	  0, 0 },
	{ HDCP_2_2_REP_SEND_RECVID_LIST,
	  DP_HDCP_2_2_REP_SEND_RECVID_LIST_OFFSET, true,
	  HDCP_2_2_RECVID_LIST_TIMEOUT_MS, 0 },
	{ HDCP_2_2_REP_SEND_ACK, DP_HDCP_2_2_REP_SEND_ACK_OFFSET, false,
	  0, 0 },
	{ HDCP_2_2_REP_STREAM_MANAGE,
	  DP_HDCP_2_2_REP_STREAM_MANAGE_OFFSET, false,
	  0, 0 },
	{ HDCP_2_2_REP_STREAM_READY, DP_HDCP_2_2_REP_STREAM_READY_OFFSET,
	  false, HDCP_2_2_STREAM_READY_TIMEOUT_MS, 0 },
/* local define to shovel this through the write_2_2 interface */
#define HDCP_2_2_ERRATA_DP_STREAM_TYPE	50
	{ HDCP_2_2_ERRATA_DP_STREAM_TYPE,
	  DP_HDCP_2_2_REG_STREAM_TYPE_OFFSET, false,
	  0, 0 },
};

static inline
int intel_dp_hdcp2_read_rx_status(struct intel_digital_port *intel_dig_port,
				  u8 *rx_status)
{
	ssize_t ret;

	ret = drm_dp_dpcd_read(&intel_dig_port->dp.aux,
			       DP_HDCP_2_2_REG_RXSTATUS_OFFSET, rx_status,
			       HDCP_2_2_DP_RXSTATUS_LEN);
	if (ret != HDCP_2_2_DP_RXSTATUS_LEN) {
		DRM_DEBUG_KMS("Read bstatus from DP/AUX failed (%zd)\n", ret);
		return ret >= 0 ? -EIO : ret;
	}

	return 0;
}

static
int hdcp2_detect_msg_availability(struct intel_digital_port *intel_dig_port,
				  u8 msg_id, bool *msg_ready)
{
	u8 rx_status;
	int ret;

	*msg_ready = false;
	ret = intel_dp_hdcp2_read_rx_status(intel_dig_port, &rx_status);
	if (ret < 0)
		return ret;

	switch (msg_id) {
	case HDCP_2_2_AKE_SEND_HPRIME:
		if (HDCP_2_2_DP_RXSTATUS_H_PRIME(rx_status))
			*msg_ready = true;
		break;
	case HDCP_2_2_AKE_SEND_PAIRING_INFO:
		if (HDCP_2_2_DP_RXSTATUS_PAIRING(rx_status))
			*msg_ready = true;
		break;
	case HDCP_2_2_REP_SEND_RECVID_LIST:
		if (HDCP_2_2_DP_RXSTATUS_READY(rx_status))
			*msg_ready = true;
		break;
	default:
		DRM_ERROR("Unidentified msg_id: %d\n", msg_id);
		return -EINVAL;
	}

	return 0;
}

static ssize_t
intel_dp_hdcp2_wait_for_msg(struct intel_digital_port *intel_dig_port,
			    const struct hdcp2_dp_msg_data *hdcp2_msg_data)
{
	struct intel_dp *dp = &intel_dig_port->dp;
	struct intel_hdcp *hdcp = &dp->attached_connector->hdcp;
	u8 msg_id = hdcp2_msg_data->msg_id;
	int ret, timeout;
	bool msg_ready = false;

	if (msg_id == HDCP_2_2_AKE_SEND_HPRIME && !hdcp->is_paired)
		timeout = hdcp2_msg_data->timeout2;
	else
		timeout = hdcp2_msg_data->timeout;

	/*
	 * There is no way to detect the CERT, LPRIME and STREAM_READY
	 * availability. So Wait for timeout and read the msg.
	 */
	if (!hdcp2_msg_data->msg_detectable) {
		mdelay(timeout);
		ret = 0;
	} else {
		/*
		 * As we want to check the msg availability at timeout, Ignoring
		 * the timeout at wait for CP_IRQ.
		 */
		intel_dp_hdcp_wait_for_cp_irq(hdcp, timeout);
		ret = hdcp2_detect_msg_availability(intel_dig_port,
						    msg_id, &msg_ready);
		if (!msg_ready)
			ret = -ETIMEDOUT;
	}

	if (ret)
		DRM_DEBUG_KMS("msg_id %d, ret %d, timeout(mSec): %d\n",
			      hdcp2_msg_data->msg_id, ret, timeout);

	return ret;
}

static const struct hdcp2_dp_msg_data *get_hdcp2_dp_msg_data(u8 msg_id)
{
	int i;

	for (i = 0; i < ARRAY_SIZE(hdcp2_dp_msg_data); i++)
		if (hdcp2_dp_msg_data[i].msg_id == msg_id)
			return &hdcp2_dp_msg_data[i];

	return NULL;
}

static
int intel_dp_hdcp2_write_msg(struct intel_digital_port *intel_dig_port,
			     void *buf, size_t size)
{
	struct intel_dp *dp = &intel_dig_port->dp;
	struct intel_hdcp *hdcp = &dp->attached_connector->hdcp;
	unsigned int offset;
	u8 *byte = buf;
	ssize_t ret, bytes_to_write, len;
	const struct hdcp2_dp_msg_data *hdcp2_msg_data;

	hdcp2_msg_data = get_hdcp2_dp_msg_data(*byte);
	if (!hdcp2_msg_data)
		return -EINVAL;

	offset = hdcp2_msg_data->offset;

	/* No msg_id in DP HDCP2.2 msgs */
	bytes_to_write = size - 1;
	byte++;

	hdcp->cp_irq_count_cached = atomic_read(&hdcp->cp_irq_count);

	while (bytes_to_write) {
		len = bytes_to_write > DP_AUX_MAX_PAYLOAD_BYTES ?
				DP_AUX_MAX_PAYLOAD_BYTES : bytes_to_write;

		ret = drm_dp_dpcd_write(&intel_dig_port->dp.aux,
					offset, (void *)byte, len);
		if (ret < 0)
			return ret;

		bytes_to_write -= ret;
		byte += ret;
		offset += ret;
	}

	return size;
}

static
ssize_t get_receiver_id_list_size(struct intel_digital_port *intel_dig_port)
{
	u8 rx_info[HDCP_2_2_RXINFO_LEN];
	u32 dev_cnt;
	ssize_t ret;

	ret = drm_dp_dpcd_read(&intel_dig_port->dp.aux,
			       DP_HDCP_2_2_REG_RXINFO_OFFSET,
			       (void *)rx_info, HDCP_2_2_RXINFO_LEN);
	if (ret != HDCP_2_2_RXINFO_LEN)
		return ret >= 0 ? -EIO : ret;

	dev_cnt = (HDCP_2_2_DEV_COUNT_HI(rx_info[0]) << 4 |
		   HDCP_2_2_DEV_COUNT_LO(rx_info[1]));

	if (dev_cnt > HDCP_2_2_MAX_DEVICE_COUNT)
		dev_cnt = HDCP_2_2_MAX_DEVICE_COUNT;

	ret = sizeof(struct hdcp2_rep_send_receiverid_list) -
		HDCP_2_2_RECEIVER_IDS_MAX_LEN +
		(dev_cnt * HDCP_2_2_RECEIVER_ID_LEN);

	return ret;
}

static
int intel_dp_hdcp2_read_msg(struct intel_digital_port *intel_dig_port,
			    u8 msg_id, void *buf, size_t size)
{
	unsigned int offset;
	u8 *byte = buf;
	ssize_t ret, bytes_to_recv, len;
	const struct hdcp2_dp_msg_data *hdcp2_msg_data;

	hdcp2_msg_data = get_hdcp2_dp_msg_data(msg_id);
	if (!hdcp2_msg_data)
		return -EINVAL;
	offset = hdcp2_msg_data->offset;

	ret = intel_dp_hdcp2_wait_for_msg(intel_dig_port, hdcp2_msg_data);
	if (ret < 0)
		return ret;

	if (msg_id == HDCP_2_2_REP_SEND_RECVID_LIST) {
		ret = get_receiver_id_list_size(intel_dig_port);
		if (ret < 0)
			return ret;

		size = ret;
	}
	bytes_to_recv = size - 1;

	/* DP adaptation msgs has no msg_id */
	byte++;

	while (bytes_to_recv) {
		len = bytes_to_recv > DP_AUX_MAX_PAYLOAD_BYTES ?
		      DP_AUX_MAX_PAYLOAD_BYTES : bytes_to_recv;

		ret = drm_dp_dpcd_read(&intel_dig_port->dp.aux, offset,
				       (void *)byte, len);
		if (ret < 0) {
			DRM_DEBUG_KMS("msg_id %d, ret %zd\n", msg_id, ret);
			return ret;
		}

		bytes_to_recv -= ret;
		byte += ret;
		offset += ret;
	}
	byte = buf;
	*byte = msg_id;

	return size;
}

static
int intel_dp_hdcp2_config_stream_type(struct intel_digital_port *intel_dig_port,
				      bool is_repeater, u8 content_type)
{
	struct hdcp2_dp_errata_stream_type stream_type_msg;

	if (is_repeater)
		return 0;

	/*
	 * Errata for DP: As Stream type is used for encryption, Receiver
	 * should be communicated with stream type for the decryption of the
	 * content.
	 * Repeater will be communicated with stream type as a part of it's
	 * auth later in time.
	 */
	stream_type_msg.msg_id = HDCP_2_2_ERRATA_DP_STREAM_TYPE;
	stream_type_msg.stream_type = content_type;

	return intel_dp_hdcp2_write_msg(intel_dig_port, &stream_type_msg,
					sizeof(stream_type_msg));
}

static
int intel_dp_hdcp2_check_link(struct intel_digital_port *intel_dig_port)
{
	u8 rx_status;
	int ret;

	ret = intel_dp_hdcp2_read_rx_status(intel_dig_port, &rx_status);
	if (ret)
		return ret;

	if (HDCP_2_2_DP_RXSTATUS_REAUTH_REQ(rx_status))
		ret = HDCP_REAUTH_REQUEST;
	else if (HDCP_2_2_DP_RXSTATUS_LINK_FAILED(rx_status))
		ret = HDCP_LINK_INTEGRITY_FAILURE;
	else if (HDCP_2_2_DP_RXSTATUS_READY(rx_status))
		ret = HDCP_TOPOLOGY_CHANGE;

	return ret;
}

static
int intel_dp_hdcp2_capable(struct intel_digital_port *intel_dig_port,
			   bool *capable)
{
	u8 rx_caps[3];
	int ret;

	*capable = false;
	ret = drm_dp_dpcd_read(&intel_dig_port->dp.aux,
			       DP_HDCP_2_2_REG_RX_CAPS_OFFSET,
			       rx_caps, HDCP_2_2_RXCAPS_LEN);
	if (ret != HDCP_2_2_RXCAPS_LEN)
		return ret >= 0 ? -EIO : ret;

	if (rx_caps[0] == HDCP_2_2_RX_CAPS_VERSION_VAL &&
	    HDCP_2_2_DP_HDCP_CAPABLE(rx_caps[2]))
		*capable = true;

	return 0;
}

static const struct intel_hdcp_shim intel_dp_hdcp_shim = {
	.write_an_aksv = intel_dp_hdcp_write_an_aksv,
	.read_bksv = intel_dp_hdcp_read_bksv,
	.read_bstatus = intel_dp_hdcp_read_bstatus,
	.repeater_present = intel_dp_hdcp_repeater_present,
	.read_ri_prime = intel_dp_hdcp_read_ri_prime,
	.read_ksv_ready = intel_dp_hdcp_read_ksv_ready,
	.read_ksv_fifo = intel_dp_hdcp_read_ksv_fifo,
	.read_v_prime_part = intel_dp_hdcp_read_v_prime_part,
	.toggle_signalling = intel_dp_hdcp_toggle_signalling,
	.check_link = intel_dp_hdcp_check_link,
	.hdcp_capable = intel_dp_hdcp_capable,
	.write_2_2_msg = intel_dp_hdcp2_write_msg,
	.read_2_2_msg = intel_dp_hdcp2_read_msg,
	.config_stream_type = intel_dp_hdcp2_config_stream_type,
	.check_2_2_link = intel_dp_hdcp2_check_link,
	.hdcp_2_2_capable = intel_dp_hdcp2_capable,
	.protocol = HDCP_PROTOCOL_DP,
};

static void intel_edp_panel_vdd_sanitize(struct intel_dp *intel_dp)
{
	struct drm_i915_private *dev_priv = dp_to_i915(intel_dp);
	struct intel_digital_port *dig_port = dp_to_dig_port(intel_dp);

	lockdep_assert_held(&dev_priv->pps_mutex);

	if (!edp_have_panel_vdd(intel_dp))
		return;

	/*
	 * The VDD bit needs a power domain reference, so if the bit is
	 * already enabled when we boot or resume, grab this reference and
	 * schedule a vdd off, so we don't hold on to the reference
	 * indefinitely.
	 */
	DRM_DEBUG_KMS("VDD left on by BIOS, adjusting state tracking\n");
	intel_display_power_get(dev_priv, intel_aux_power_domain(dig_port));

	edp_panel_vdd_schedule_off(intel_dp);
}

static enum pipe vlv_active_pipe(struct intel_dp *intel_dp)
{
	struct drm_i915_private *dev_priv = dp_to_i915(intel_dp);
	struct intel_encoder *encoder = &dp_to_dig_port(intel_dp)->base;
	enum pipe pipe;

	if (intel_dp_port_enabled(dev_priv, intel_dp->output_reg,
				  encoder->port, &pipe))
		return pipe;

	return INVALID_PIPE;
}

void intel_dp_encoder_reset(struct drm_encoder *encoder)
{
	struct drm_i915_private *dev_priv = to_i915(encoder->dev);
	struct intel_dp *intel_dp = enc_to_intel_dp(encoder);
	struct intel_lspcon *lspcon = dp_to_lspcon(intel_dp);
	intel_wakeref_t wakeref;

	if (!HAS_DDI(dev_priv))
		intel_dp->DP = I915_READ(intel_dp->output_reg);

	if (lspcon->active)
		lspcon_resume(lspcon);

	intel_dp->reset_link_params = true;

	if (!IS_VALLEYVIEW(dev_priv) && !IS_CHERRYVIEW(dev_priv) &&
	    !intel_dp_is_edp(intel_dp))
		return;

	with_pps_lock(intel_dp, wakeref) {
		if (IS_VALLEYVIEW(dev_priv) || IS_CHERRYVIEW(dev_priv))
			intel_dp->active_pipe = vlv_active_pipe(intel_dp);

		if (intel_dp_is_edp(intel_dp)) {
			/*
			 * Reinit the power sequencer, in case BIOS did
			 * something nasty with it.
			 */
			intel_dp_pps_init(intel_dp);
			intel_edp_panel_vdd_sanitize(intel_dp);
		}
	}
}

static const struct drm_connector_funcs intel_dp_connector_funcs = {
	.force = intel_dp_force,
	.fill_modes = drm_helper_probe_single_connector_modes,
	.atomic_get_property = intel_digital_connector_atomic_get_property,
	.atomic_set_property = intel_digital_connector_atomic_set_property,
	.late_register = intel_dp_connector_register,
	.early_unregister = intel_dp_connector_unregister,
	.destroy = intel_connector_destroy,
	.atomic_destroy_state = drm_atomic_helper_connector_destroy_state,
	.atomic_duplicate_state = intel_digital_connector_duplicate_state,
};

static const struct drm_connector_helper_funcs intel_dp_connector_helper_funcs = {
	.detect_ctx = intel_dp_detect,
	.get_modes = intel_dp_get_modes,
	.mode_valid = intel_dp_mode_valid,
	.atomic_check = intel_digital_connector_atomic_check,
};

static const struct drm_encoder_funcs intel_dp_enc_funcs = {
	.reset = intel_dp_encoder_reset,
	.destroy = intel_dp_encoder_destroy,
};

enum irqreturn
intel_dp_hpd_pulse(struct intel_digital_port *intel_dig_port, bool long_hpd)
{
	struct intel_dp *intel_dp = &intel_dig_port->dp;

	if (long_hpd && intel_dig_port->base.type == INTEL_OUTPUT_EDP) {
		/*
		 * vdd off can generate a long pulse on eDP which
		 * would require vdd on to handle it, and thus we
		 * would end up in an endless cycle of
		 * "vdd off -> long hpd -> vdd on -> detect -> vdd off -> ..."
		 */
		DRM_DEBUG_KMS("ignoring long hpd on eDP [ENCODER:%d:%s]\n",
			      intel_dig_port->base.base.base.id,
			      intel_dig_port->base.base.name);
		return IRQ_HANDLED;
	}

	DRM_DEBUG_KMS("got hpd irq on [ENCODER:%d:%s] - %s\n",
		      intel_dig_port->base.base.base.id,
		      intel_dig_port->base.base.name,
		      long_hpd ? "long" : "short");

	if (long_hpd) {
		intel_dp->reset_link_params = true;
		return IRQ_NONE;
	}

	if (intel_dp->is_mst) {
		if (intel_dp_check_mst_status(intel_dp) == -EINVAL) {
			/*
			 * If we were in MST mode, and device is not
			 * there, get out of MST mode
			 */
			DRM_DEBUG_KMS("MST device may have disappeared %d vs %d\n",
				      intel_dp->is_mst, intel_dp->mst_mgr.mst_state);
			intel_dp->is_mst = false;
			drm_dp_mst_topology_mgr_set_mst(&intel_dp->mst_mgr,
							intel_dp->is_mst);

			return IRQ_NONE;
		}
	}

	if (!intel_dp->is_mst) {
		bool handled;

		handled = intel_dp_short_pulse(intel_dp);

		if (!handled)
			return IRQ_NONE;
	}

	return IRQ_HANDLED;
}

/* check the VBT to see whether the eDP is on another port */
bool intel_dp_is_port_edp(struct drm_i915_private *dev_priv, enum port port)
{
	/*
	 * eDP not supported on g4x. so bail out early just
	 * for a bit extra safety in case the VBT is bonkers.
	 */
	if (INTEL_GEN(dev_priv) < 5)
		return false;

	if (INTEL_GEN(dev_priv) < 9 && port == PORT_A)
		return true;

	return intel_bios_is_port_edp(dev_priv, port);
}

static void
intel_dp_add_properties(struct intel_dp *intel_dp, struct drm_connector *connector)
{
	struct drm_i915_private *dev_priv = to_i915(connector->dev);
	enum port port = dp_to_dig_port(intel_dp)->base.port;

	if (!IS_G4X(dev_priv) && port != PORT_A)
		intel_attach_force_audio_property(connector);

	intel_attach_broadcast_rgb_property(connector);
	if (HAS_GMCH(dev_priv))
		drm_connector_attach_max_bpc_property(connector, 6, 10);
	else if (INTEL_GEN(dev_priv) >= 5)
		drm_connector_attach_max_bpc_property(connector, 6, 12);

	if (intel_dp_is_edp(intel_dp)) {
		u32 allowed_scalers;

		allowed_scalers = BIT(DRM_MODE_SCALE_ASPECT) | BIT(DRM_MODE_SCALE_FULLSCREEN);
		if (!HAS_GMCH(dev_priv))
			allowed_scalers |= BIT(DRM_MODE_SCALE_CENTER);

		drm_connector_attach_scaling_mode_property(connector, allowed_scalers);

		connector->state->scaling_mode = DRM_MODE_SCALE_ASPECT;

	}
}

static void intel_dp_init_panel_power_timestamps(struct intel_dp *intel_dp)
{
	intel_dp->panel_power_off_time = ktime_get_boottime();
	intel_dp->last_power_on = jiffies;
	intel_dp->last_backlight_off = jiffies;
}

static void
intel_pps_readout_hw_state(struct intel_dp *intel_dp, struct edp_power_seq *seq)
{
	struct drm_i915_private *dev_priv = dp_to_i915(intel_dp);
	u32 pp_on, pp_off, pp_ctl;
	struct pps_registers regs;

	intel_pps_get_registers(intel_dp, &regs);

	pp_ctl = ironlake_get_pp_control(intel_dp);

	/* Ensure PPS is unlocked */
	if (!HAS_DDI(dev_priv))
		I915_WRITE(regs.pp_ctrl, pp_ctl);

	pp_on = I915_READ(regs.pp_on);
	pp_off = I915_READ(regs.pp_off);

	/* Pull timing values out of registers */
	seq->t1_t3 = REG_FIELD_GET(PANEL_POWER_UP_DELAY_MASK, pp_on);
	seq->t8 = REG_FIELD_GET(PANEL_LIGHT_ON_DELAY_MASK, pp_on);
	seq->t9 = REG_FIELD_GET(PANEL_LIGHT_OFF_DELAY_MASK, pp_off);
	seq->t10 = REG_FIELD_GET(PANEL_POWER_DOWN_DELAY_MASK, pp_off);

	if (i915_mmio_reg_valid(regs.pp_div)) {
		u32 pp_div;

		pp_div = I915_READ(regs.pp_div);

		seq->t11_t12 = REG_FIELD_GET(PANEL_POWER_CYCLE_DELAY_MASK, pp_div) * 1000;
	} else {
		seq->t11_t12 = REG_FIELD_GET(BXT_POWER_CYCLE_DELAY_MASK, pp_ctl) * 1000;
	}
}

static void
intel_pps_dump_state(const char *state_name, const struct edp_power_seq *seq)
{
	DRM_DEBUG_KMS("%s t1_t3 %d t8 %d t9 %d t10 %d t11_t12 %d\n",
		      state_name,
		      seq->t1_t3, seq->t8, seq->t9, seq->t10, seq->t11_t12);
}

static void
intel_pps_verify_state(struct intel_dp *intel_dp)
{
	struct edp_power_seq hw;
	struct edp_power_seq *sw = &intel_dp->pps_delays;

	intel_pps_readout_hw_state(intel_dp, &hw);

	if (hw.t1_t3 != sw->t1_t3 || hw.t8 != sw->t8 || hw.t9 != sw->t9 ||
	    hw.t10 != sw->t10 || hw.t11_t12 != sw->t11_t12) {
		DRM_ERROR("PPS state mismatch\n");
		intel_pps_dump_state("sw", sw);
		intel_pps_dump_state("hw", &hw);
	}
}

static void
intel_dp_init_panel_power_sequencer(struct intel_dp *intel_dp)
{
	struct drm_i915_private *dev_priv = dp_to_i915(intel_dp);
	struct edp_power_seq cur, vbt, spec,
		*final = &intel_dp->pps_delays;

	lockdep_assert_held(&dev_priv->pps_mutex);

	/* already initialized? */
	if (final->t11_t12 != 0)
		return;

	intel_pps_readout_hw_state(intel_dp, &cur);

	intel_pps_dump_state("cur", &cur);

	vbt = dev_priv->vbt.edp.pps;
	/* On Toshiba Satellite P50-C-18C system the VBT T12 delay
	 * of 500ms appears to be too short. Ocassionally the panel
	 * just fails to power back on. Increasing the delay to 800ms
	 * seems sufficient to avoid this problem.
	 */
	if (dev_priv->quirks & QUIRK_INCREASE_T12_DELAY) {
		vbt.t11_t12 = max_t(u16, vbt.t11_t12, 1300 * 10);
		DRM_DEBUG_KMS("Increasing T12 panel delay as per the quirk to %d\n",
			      vbt.t11_t12);
	}
	/* T11_T12 delay is special and actually in units of 100ms, but zero
	 * based in the hw (so we need to add 100 ms). But the sw vbt
	 * table multiplies it with 1000 to make it in units of 100usec,
	 * too. */
	vbt.t11_t12 += 100 * 10;

	/* Upper limits from eDP 1.3 spec. Note that we use the clunky units of
	 * our hw here, which are all in 100usec. */
	spec.t1_t3 = 210 * 10;
	spec.t8 = 50 * 10; /* no limit for t8, use t7 instead */
	spec.t9 = 50 * 10; /* no limit for t9, make it symmetric with t8 */
	spec.t10 = 500 * 10;
	/* This one is special and actually in units of 100ms, but zero
	 * based in the hw (so we need to add 100 ms). But the sw vbt
	 * table multiplies it with 1000 to make it in units of 100usec,
	 * too. */
	spec.t11_t12 = (510 + 100) * 10;

	intel_pps_dump_state("vbt", &vbt);

	/* Use the max of the register settings and vbt. If both are
	 * unset, fall back to the spec limits. */
#define assign_final(field)	final->field = (max(cur.field, vbt.field) == 0 ? \
				       spec.field : \
				       max(cur.field, vbt.field))
	assign_final(t1_t3);
	assign_final(t8);
	assign_final(t9);
	assign_final(t10);
	assign_final(t11_t12);
#undef assign_final

#define get_delay(field)	(DIV_ROUND_UP(final->field, 10))
	intel_dp->panel_power_up_delay = get_delay(t1_t3);
	intel_dp->backlight_on_delay = get_delay(t8);
	intel_dp->backlight_off_delay = get_delay(t9);
	intel_dp->panel_power_down_delay = get_delay(t10);
	intel_dp->panel_power_cycle_delay = get_delay(t11_t12);
#undef get_delay

	DRM_DEBUG_KMS("panel power up delay %d, power down delay %d, power cycle delay %d\n",
		      intel_dp->panel_power_up_delay, intel_dp->panel_power_down_delay,
		      intel_dp->panel_power_cycle_delay);

	DRM_DEBUG_KMS("backlight on delay %d, off delay %d\n",
		      intel_dp->backlight_on_delay, intel_dp->backlight_off_delay);

	/*
	 * We override the HW backlight delays to 1 because we do manual waits
	 * on them. For T8, even BSpec recommends doing it. For T9, if we
	 * don't do this, we'll end up waiting for the backlight off delay
	 * twice: once when we do the manual sleep, and once when we disable
	 * the panel and wait for the PP_STATUS bit to become zero.
	 */
	final->t8 = 1;
	final->t9 = 1;

	/*
	 * HW has only a 100msec granularity for t11_t12 so round it up
	 * accordingly.
	 */
	final->t11_t12 = roundup(final->t11_t12, 100 * 10);
}

static void
intel_dp_init_panel_power_sequencer_registers(struct intel_dp *intel_dp,
					      bool force_disable_vdd)
{
	struct drm_i915_private *dev_priv = dp_to_i915(intel_dp);
	u32 pp_on, pp_off, port_sel = 0;
	int div = dev_priv->rawclk_freq / 1000;
	struct pps_registers regs;
	enum port port = dp_to_dig_port(intel_dp)->base.port;
	const struct edp_power_seq *seq = &intel_dp->pps_delays;

	lockdep_assert_held(&dev_priv->pps_mutex);

	intel_pps_get_registers(intel_dp, &regs);

	/*
	 * On some VLV machines the BIOS can leave the VDD
	 * enabled even on power sequencers which aren't
	 * hooked up to any port. This would mess up the
	 * power domain tracking the first time we pick
	 * one of these power sequencers for use since
	 * edp_panel_vdd_on() would notice that the VDD was
	 * already on and therefore wouldn't grab the power
	 * domain reference. Disable VDD first to avoid this.
	 * This also avoids spuriously turning the VDD on as
	 * soon as the new power sequencer gets initialized.
	 */
	if (force_disable_vdd) {
		u32 pp = ironlake_get_pp_control(intel_dp);

		WARN(pp & PANEL_POWER_ON, "Panel power already on\n");

		if (pp & EDP_FORCE_VDD)
			DRM_DEBUG_KMS("VDD already on, disabling first\n");

		pp &= ~EDP_FORCE_VDD;

		I915_WRITE(regs.pp_ctrl, pp);
	}

	pp_on = REG_FIELD_PREP(PANEL_POWER_UP_DELAY_MASK, seq->t1_t3) |
		REG_FIELD_PREP(PANEL_LIGHT_ON_DELAY_MASK, seq->t8);
	pp_off = REG_FIELD_PREP(PANEL_LIGHT_OFF_DELAY_MASK, seq->t9) |
		REG_FIELD_PREP(PANEL_POWER_DOWN_DELAY_MASK, seq->t10);

	/* Haswell doesn't have any port selection bits for the panel
	 * power sequencer any more. */
	if (IS_VALLEYVIEW(dev_priv) || IS_CHERRYVIEW(dev_priv)) {
		port_sel = PANEL_PORT_SELECT_VLV(port);
	} else if (HAS_PCH_IBX(dev_priv) || HAS_PCH_CPT(dev_priv)) {
		switch (port) {
		case PORT_A:
			port_sel = PANEL_PORT_SELECT_DPA;
			break;
		case PORT_C:
			port_sel = PANEL_PORT_SELECT_DPC;
			break;
		case PORT_D:
			port_sel = PANEL_PORT_SELECT_DPD;
			break;
		default:
			MISSING_CASE(port);
			break;
		}
	}

	pp_on |= port_sel;

	I915_WRITE(regs.pp_on, pp_on);
	I915_WRITE(regs.pp_off, pp_off);

	/*
	 * Compute the divisor for the pp clock, simply match the Bspec formula.
	 */
	if (i915_mmio_reg_valid(regs.pp_div)) {
		I915_WRITE(regs.pp_div,
			   REG_FIELD_PREP(PP_REFERENCE_DIVIDER_MASK, (100 * div) / 2 - 1) |
			   REG_FIELD_PREP(PANEL_POWER_CYCLE_DELAY_MASK, DIV_ROUND_UP(seq->t11_t12, 1000)));
	} else {
		u32 pp_ctl;

		pp_ctl = I915_READ(regs.pp_ctrl);
		pp_ctl &= ~BXT_POWER_CYCLE_DELAY_MASK;
		pp_ctl |= REG_FIELD_PREP(BXT_POWER_CYCLE_DELAY_MASK, DIV_ROUND_UP(seq->t11_t12, 1000));
		I915_WRITE(regs.pp_ctrl, pp_ctl);
	}

	DRM_DEBUG_KMS("panel power sequencer register settings: PP_ON %#x, PP_OFF %#x, PP_DIV %#x\n",
		      I915_READ(regs.pp_on),
		      I915_READ(regs.pp_off),
		      i915_mmio_reg_valid(regs.pp_div) ?
		      I915_READ(regs.pp_div) :
		      (I915_READ(regs.pp_ctrl) & BXT_POWER_CYCLE_DELAY_MASK));
}

static void intel_dp_pps_init(struct intel_dp *intel_dp)
{
	struct drm_i915_private *dev_priv = dp_to_i915(intel_dp);

	if (IS_VALLEYVIEW(dev_priv) || IS_CHERRYVIEW(dev_priv)) {
		vlv_initial_power_sequencer_setup(intel_dp);
	} else {
		intel_dp_init_panel_power_sequencer(intel_dp);
		intel_dp_init_panel_power_sequencer_registers(intel_dp, false);
	}
}

/**
 * intel_dp_set_drrs_state - program registers for RR switch to take effect
 * @dev_priv: i915 device
 * @crtc_state: a pointer to the active intel_crtc_state
 * @refresh_rate: RR to be programmed
 *
 * This function gets called when refresh rate (RR) has to be changed from
 * one frequency to another. Switches can be between high and low RR
 * supported by the panel or to any other RR based on media playback (in
 * this case, RR value needs to be passed from user space).
 *
 * The caller of this function needs to take a lock on dev_priv->drrs.
 */
static void intel_dp_set_drrs_state(struct drm_i915_private *dev_priv,
				    const struct intel_crtc_state *crtc_state,
				    int refresh_rate)
{
	struct intel_dp *intel_dp = dev_priv->drrs.dp;
	struct intel_crtc *intel_crtc = to_intel_crtc(crtc_state->base.crtc);
	enum drrs_refresh_rate_type index = DRRS_HIGH_RR;

	if (refresh_rate <= 0) {
		DRM_DEBUG_KMS("Refresh rate should be positive non-zero.\n");
		return;
	}

	if (intel_dp == NULL) {
		DRM_DEBUG_KMS("DRRS not supported.\n");
		return;
	}

	if (!intel_crtc) {
		DRM_DEBUG_KMS("DRRS: intel_crtc not initialized\n");
		return;
	}

	if (dev_priv->drrs.type < SEAMLESS_DRRS_SUPPORT) {
		DRM_DEBUG_KMS("Only Seamless DRRS supported.\n");
		return;
	}

	if (intel_dp->attached_connector->panel.downclock_mode->vrefresh ==
			refresh_rate)
		index = DRRS_LOW_RR;

	if (index == dev_priv->drrs.refresh_rate_type) {
		DRM_DEBUG_KMS(
			"DRRS requested for previously set RR...ignoring\n");
		return;
	}

	if (!crtc_state->base.active) {
		DRM_DEBUG_KMS("eDP encoder disabled. CRTC not Active\n");
		return;
	}

	if (INTEL_GEN(dev_priv) >= 8 && !IS_CHERRYVIEW(dev_priv)) {
		switch (index) {
		case DRRS_HIGH_RR:
			intel_dp_set_m_n(crtc_state, M1_N1);
			break;
		case DRRS_LOW_RR:
			intel_dp_set_m_n(crtc_state, M2_N2);
			break;
		case DRRS_MAX_RR:
		default:
			DRM_ERROR("Unsupported refreshrate type\n");
		}
	} else if (INTEL_GEN(dev_priv) > 6) {
		i915_reg_t reg = PIPECONF(crtc_state->cpu_transcoder);
		u32 val;

		val = I915_READ(reg);
		if (index > DRRS_HIGH_RR) {
			if (IS_VALLEYVIEW(dev_priv) || IS_CHERRYVIEW(dev_priv))
				val |= PIPECONF_EDP_RR_MODE_SWITCH_VLV;
			else
				val |= PIPECONF_EDP_RR_MODE_SWITCH;
		} else {
			if (IS_VALLEYVIEW(dev_priv) || IS_CHERRYVIEW(dev_priv))
				val &= ~PIPECONF_EDP_RR_MODE_SWITCH_VLV;
			else
				val &= ~PIPECONF_EDP_RR_MODE_SWITCH;
		}
		I915_WRITE(reg, val);
	}

	dev_priv->drrs.refresh_rate_type = index;

	DRM_DEBUG_KMS("eDP Refresh Rate set to : %dHz\n", refresh_rate);
}

/**
 * intel_edp_drrs_enable - init drrs struct if supported
 * @intel_dp: DP struct
 * @crtc_state: A pointer to the active crtc state.
 *
 * Initializes frontbuffer_bits and drrs.dp
 */
void intel_edp_drrs_enable(struct intel_dp *intel_dp,
			   const struct intel_crtc_state *crtc_state)
{
	struct drm_i915_private *dev_priv = dp_to_i915(intel_dp);

	if (!crtc_state->has_drrs) {
		DRM_DEBUG_KMS("Panel doesn't support DRRS\n");
		return;
	}

	if (dev_priv->psr.enabled) {
		DRM_DEBUG_KMS("PSR enabled. Not enabling DRRS.\n");
		return;
	}

	mutex_lock(&dev_priv->drrs.mutex);
	if (dev_priv->drrs.dp) {
		DRM_DEBUG_KMS("DRRS already enabled\n");
		goto unlock;
	}

	dev_priv->drrs.busy_frontbuffer_bits = 0;

	dev_priv->drrs.dp = intel_dp;

unlock:
	mutex_unlock(&dev_priv->drrs.mutex);
}

/**
 * intel_edp_drrs_disable - Disable DRRS
 * @intel_dp: DP struct
 * @old_crtc_state: Pointer to old crtc_state.
 *
 */
void intel_edp_drrs_disable(struct intel_dp *intel_dp,
			    const struct intel_crtc_state *old_crtc_state)
{
	struct drm_i915_private *dev_priv = dp_to_i915(intel_dp);

	if (!old_crtc_state->has_drrs)
		return;

	mutex_lock(&dev_priv->drrs.mutex);
	if (!dev_priv->drrs.dp) {
		mutex_unlock(&dev_priv->drrs.mutex);
		return;
	}

	if (dev_priv->drrs.refresh_rate_type == DRRS_LOW_RR)
		intel_dp_set_drrs_state(dev_priv, old_crtc_state,
			intel_dp->attached_connector->panel.fixed_mode->vrefresh);

	dev_priv->drrs.dp = NULL;
	mutex_unlock(&dev_priv->drrs.mutex);

	cancel_delayed_work_sync(&dev_priv->drrs.work);
}

static void intel_edp_drrs_downclock_work(struct work_struct *work)
{
	struct drm_i915_private *dev_priv =
		container_of(work, typeof(*dev_priv), drrs.work.work);
	struct intel_dp *intel_dp;

	mutex_lock(&dev_priv->drrs.mutex);

	intel_dp = dev_priv->drrs.dp;

	if (!intel_dp)
		goto unlock;

	/*
	 * The delayed work can race with an invalidate hence we need to
	 * recheck.
	 */

	if (dev_priv->drrs.busy_frontbuffer_bits)
		goto unlock;

	if (dev_priv->drrs.refresh_rate_type != DRRS_LOW_RR) {
		struct drm_crtc *crtc = dp_to_dig_port(intel_dp)->base.base.crtc;

		intel_dp_set_drrs_state(dev_priv, to_intel_crtc(crtc)->config,
			intel_dp->attached_connector->panel.downclock_mode->vrefresh);
	}

unlock:
	mutex_unlock(&dev_priv->drrs.mutex);
}

/**
 * intel_edp_drrs_invalidate - Disable Idleness DRRS
 * @dev_priv: i915 device
 * @frontbuffer_bits: frontbuffer plane tracking bits
 *
 * This function gets called everytime rendering on the given planes start.
 * Hence DRRS needs to be Upclocked, i.e. (LOW_RR -> HIGH_RR).
 *
 * Dirty frontbuffers relevant to DRRS are tracked in busy_frontbuffer_bits.
 */
void intel_edp_drrs_invalidate(struct drm_i915_private *dev_priv,
			       unsigned int frontbuffer_bits)
{
	struct drm_crtc *crtc;
	enum pipe pipe;

	if (dev_priv->drrs.type == DRRS_NOT_SUPPORTED)
		return;

	cancel_delayed_work(&dev_priv->drrs.work);

	mutex_lock(&dev_priv->drrs.mutex);
	if (!dev_priv->drrs.dp) {
		mutex_unlock(&dev_priv->drrs.mutex);
		return;
	}

	crtc = dp_to_dig_port(dev_priv->drrs.dp)->base.base.crtc;
	pipe = to_intel_crtc(crtc)->pipe;

	frontbuffer_bits &= INTEL_FRONTBUFFER_ALL_MASK(pipe);
	dev_priv->drrs.busy_frontbuffer_bits |= frontbuffer_bits;

	/* invalidate means busy screen hence upclock */
	if (frontbuffer_bits && dev_priv->drrs.refresh_rate_type == DRRS_LOW_RR)
		intel_dp_set_drrs_state(dev_priv, to_intel_crtc(crtc)->config,
			dev_priv->drrs.dp->attached_connector->panel.fixed_mode->vrefresh);

	mutex_unlock(&dev_priv->drrs.mutex);
}

/**
 * intel_edp_drrs_flush - Restart Idleness DRRS
 * @dev_priv: i915 device
 * @frontbuffer_bits: frontbuffer plane tracking bits
 *
 * This function gets called every time rendering on the given planes has
 * completed or flip on a crtc is completed. So DRRS should be upclocked
 * (LOW_RR -> HIGH_RR). And also Idleness detection should be started again,
 * if no other planes are dirty.
 *
 * Dirty frontbuffers relevant to DRRS are tracked in busy_frontbuffer_bits.
 */
void intel_edp_drrs_flush(struct drm_i915_private *dev_priv,
			  unsigned int frontbuffer_bits)
{
	struct drm_crtc *crtc;
	enum pipe pipe;

	if (dev_priv->drrs.type == DRRS_NOT_SUPPORTED)
		return;

	cancel_delayed_work(&dev_priv->drrs.work);

	mutex_lock(&dev_priv->drrs.mutex);
	if (!dev_priv->drrs.dp) {
		mutex_unlock(&dev_priv->drrs.mutex);
		return;
	}

	crtc = dp_to_dig_port(dev_priv->drrs.dp)->base.base.crtc;
	pipe = to_intel_crtc(crtc)->pipe;

	frontbuffer_bits &= INTEL_FRONTBUFFER_ALL_MASK(pipe);
	dev_priv->drrs.busy_frontbuffer_bits &= ~frontbuffer_bits;

	/* flush means busy screen hence upclock */
	if (frontbuffer_bits && dev_priv->drrs.refresh_rate_type == DRRS_LOW_RR)
		intel_dp_set_drrs_state(dev_priv, to_intel_crtc(crtc)->config,
				dev_priv->drrs.dp->attached_connector->panel.fixed_mode->vrefresh);

	/*
	 * flush also means no more activity hence schedule downclock, if all
	 * other fbs are quiescent too
	 */
	if (!dev_priv->drrs.busy_frontbuffer_bits)
		schedule_delayed_work(&dev_priv->drrs.work,
				msecs_to_jiffies(1000));
	mutex_unlock(&dev_priv->drrs.mutex);
}

/**
 * DOC: Display Refresh Rate Switching (DRRS)
 *
 * Display Refresh Rate Switching (DRRS) is a power conservation feature
 * which enables swtching between low and high refresh rates,
 * dynamically, based on the usage scenario. This feature is applicable
 * for internal panels.
 *
 * Indication that the panel supports DRRS is given by the panel EDID, which
 * would list multiple refresh rates for one resolution.
 *
 * DRRS is of 2 types - static and seamless.
 * Static DRRS involves changing refresh rate (RR) by doing a full modeset
 * (may appear as a blink on screen) and is used in dock-undock scenario.
 * Seamless DRRS involves changing RR without any visual effect to the user
 * and can be used during normal system usage. This is done by programming
 * certain registers.
 *
 * Support for static/seamless DRRS may be indicated in the VBT based on
 * inputs from the panel spec.
 *
 * DRRS saves power by switching to low RR based on usage scenarios.
 *
 * The implementation is based on frontbuffer tracking implementation.  When
 * there is a disturbance on the screen triggered by user activity or a periodic
 * system activity, DRRS is disabled (RR is changed to high RR).  When there is
 * no movement on screen, after a timeout of 1 second, a switch to low RR is
 * made.
 *
 * For integration with frontbuffer tracking code, intel_edp_drrs_invalidate()
 * and intel_edp_drrs_flush() are called.
 *
 * DRRS can be further extended to support other internal panels and also
 * the scenario of video playback wherein RR is set based on the rate
 * requested by userspace.
 */

/**
 * intel_dp_drrs_init - Init basic DRRS work and mutex.
 * @connector: eDP connector
 * @fixed_mode: preferred mode of panel
 *
 * This function is  called only once at driver load to initialize basic
 * DRRS stuff.
 *
 * Returns:
 * Downclock mode if panel supports it, else return NULL.
 * DRRS support is determined by the presence of downclock mode (apart
 * from VBT setting).
 */
static struct drm_display_mode *
intel_dp_drrs_init(struct intel_connector *connector,
		   struct drm_display_mode *fixed_mode)
{
	struct drm_i915_private *dev_priv = to_i915(connector->base.dev);
	struct drm_display_mode *downclock_mode = NULL;

	INIT_DELAYED_WORK(&dev_priv->drrs.work, intel_edp_drrs_downclock_work);
	mutex_init(&dev_priv->drrs.mutex);

	if (INTEL_GEN(dev_priv) <= 6) {
		DRM_DEBUG_KMS("DRRS supported for Gen7 and above\n");
		return NULL;
	}

	if (dev_priv->vbt.drrs_type != SEAMLESS_DRRS_SUPPORT) {
		DRM_DEBUG_KMS("VBT doesn't support DRRS\n");
		return NULL;
	}

	downclock_mode = intel_panel_edid_downclock_mode(connector, fixed_mode);
	if (!downclock_mode) {
		DRM_DEBUG_KMS("Downclock mode is not found. DRRS not supported\n");
		return NULL;
	}

	dev_priv->drrs.type = dev_priv->vbt.drrs_type;

	dev_priv->drrs.refresh_rate_type = DRRS_HIGH_RR;
	DRM_DEBUG_KMS("seamless DRRS supported for eDP panel.\n");
	return downclock_mode;
}

static bool intel_edp_init_connector(struct intel_dp *intel_dp,
				     struct intel_connector *intel_connector)
{
	struct drm_i915_private *dev_priv = dp_to_i915(intel_dp);
	struct drm_device *dev = &dev_priv->drm;
	struct drm_connector *connector = &intel_connector->base;
	struct drm_display_mode *fixed_mode = NULL;
	struct drm_display_mode *downclock_mode = NULL;
	bool has_dpcd;
	enum pipe pipe = INVALID_PIPE;
	intel_wakeref_t wakeref;
	struct edid *edid;

	if (!intel_dp_is_edp(intel_dp))
		return true;

	INIT_DELAYED_WORK(&intel_dp->panel_vdd_work, edp_panel_vdd_work);

	/*
	 * On IBX/CPT we may get here with LVDS already registered. Since the
	 * driver uses the only internal power sequencer available for both
	 * eDP and LVDS bail out early in this case to prevent interfering
	 * with an already powered-on LVDS power sequencer.
	 */
	if (intel_get_lvds_encoder(dev_priv)) {
		WARN_ON(!(HAS_PCH_IBX(dev_priv) || HAS_PCH_CPT(dev_priv)));
		DRM_INFO("LVDS was detected, not registering eDP\n");

		return false;
	}

	with_pps_lock(intel_dp, wakeref) {
		intel_dp_init_panel_power_timestamps(intel_dp);
		intel_dp_pps_init(intel_dp);
		intel_edp_panel_vdd_sanitize(intel_dp);
	}

	/* Cache DPCD and EDID for edp. */
	has_dpcd = intel_edp_init_dpcd(intel_dp);

	if (!has_dpcd) {
		/* if this fails, presume the device is a ghost */
		DRM_INFO("failed to retrieve link info, disabling eDP\n");
		goto out_vdd_off;
	}

	mutex_lock(&dev->mode_config.mutex);
	edid = drm_get_edid(connector, &intel_dp->aux.ddc);
	if (edid) {
		if (drm_add_edid_modes(connector, edid)) {
			drm_connector_update_edid_property(connector,
								edid);
		} else {
			kfree(edid);
			edid = ERR_PTR(-EINVAL);
		}
	} else {
		edid = ERR_PTR(-ENOENT);
	}
	intel_connector->edid = edid;

	fixed_mode = intel_panel_edid_fixed_mode(intel_connector);
	if (fixed_mode)
		downclock_mode = intel_dp_drrs_init(intel_connector, fixed_mode);

	/* fallback to VBT if available for eDP */
	if (!fixed_mode)
		fixed_mode = intel_panel_vbt_fixed_mode(intel_connector);
	mutex_unlock(&dev->mode_config.mutex);

	if (IS_VALLEYVIEW(dev_priv) || IS_CHERRYVIEW(dev_priv)) {
		intel_dp->edp_notifier.notifier_call = edp_notify_handler;
		register_reboot_notifier(&intel_dp->edp_notifier);

		/*
		 * Figure out the current pipe for the initial backlight setup.
		 * If the current pipe isn't valid, try the PPS pipe, and if that
		 * fails just assume pipe A.
		 */
		pipe = vlv_active_pipe(intel_dp);

		if (pipe != PIPE_A && pipe != PIPE_B)
			pipe = intel_dp->pps_pipe;

		if (pipe != PIPE_A && pipe != PIPE_B)
			pipe = PIPE_A;

		DRM_DEBUG_KMS("using pipe %c for initial backlight setup\n",
			      pipe_name(pipe));
	}

	intel_panel_init(&intel_connector->panel, fixed_mode, downclock_mode);
	intel_connector->panel.backlight.power = intel_edp_backlight_power;
	intel_panel_setup_backlight(connector, pipe);

	if (fixed_mode)
		drm_connector_init_panel_orientation_property(
			connector, fixed_mode->hdisplay, fixed_mode->vdisplay);

	return true;

out_vdd_off:
	cancel_delayed_work_sync(&intel_dp->panel_vdd_work);
	/*
	 * vdd might still be enabled do to the delayed vdd off.
	 * Make sure vdd is actually turned off here.
	 */
	with_pps_lock(intel_dp, wakeref)
		edp_panel_vdd_off_sync(intel_dp);

	return false;
}

static void intel_dp_modeset_retry_work_fn(struct work_struct *work)
{
	struct intel_connector *intel_connector;
	struct drm_connector *connector;

	intel_connector = container_of(work, typeof(*intel_connector),
				       modeset_retry_work);
	connector = &intel_connector->base;
	DRM_DEBUG_KMS("[CONNECTOR:%d:%s]\n", connector->base.id,
		      connector->name);

	/* Grab the locks before changing connector property*/
	mutex_lock(&connector->dev->mode_config.mutex);
	/* Set connector link status to BAD and send a Uevent to notify
	 * userspace to do a modeset.
	 */
	drm_connector_set_link_status_property(connector,
					       DRM_MODE_LINK_STATUS_BAD);
	mutex_unlock(&connector->dev->mode_config.mutex);
	/* Send Hotplug uevent so userspace can reprobe */
	drm_kms_helper_hotplug_event(connector->dev);
}

bool
intel_dp_init_connector(struct intel_digital_port *intel_dig_port,
			struct intel_connector *intel_connector)
{
	struct drm_connector *connector = &intel_connector->base;
	struct intel_dp *intel_dp = &intel_dig_port->dp;
	struct intel_encoder *intel_encoder = &intel_dig_port->base;
	struct drm_device *dev = intel_encoder->base.dev;
	struct drm_i915_private *dev_priv = to_i915(dev);
	enum port port = intel_encoder->port;
	enum phy phy = intel_port_to_phy(dev_priv, port);
	int type;

	/* Initialize the work for modeset in case of link train failure */
	INIT_WORK(&intel_connector->modeset_retry_work,
		  intel_dp_modeset_retry_work_fn);

	if (WARN(intel_dig_port->max_lanes < 1,
		 "Not enough lanes (%d) for DP on [ENCODER:%d:%s]\n",
		 intel_dig_port->max_lanes, intel_encoder->base.base.id,
		 intel_encoder->base.name))
		return false;

	intel_dp_set_source_rates(intel_dp);

	intel_dp->reset_link_params = true;
	intel_dp->pps_pipe = INVALID_PIPE;
	intel_dp->active_pipe = INVALID_PIPE;

	/* Preserve the current hw state. */
	intel_dp->DP = I915_READ(intel_dp->output_reg);
	intel_dp->attached_connector = intel_connector;

	if (intel_dp_is_port_edp(dev_priv, port)) {
		/*
		 * Currently we don't support eDP on TypeC ports, although in
		 * theory it could work on TypeC legacy ports.
		 */
		WARN_ON(intel_phy_is_tc(dev_priv, phy));
		type = DRM_MODE_CONNECTOR_eDP;
	} else {
		type = DRM_MODE_CONNECTOR_DisplayPort;
	}

	if (IS_VALLEYVIEW(dev_priv) || IS_CHERRYVIEW(dev_priv))
		intel_dp->active_pipe = vlv_active_pipe(intel_dp);

	/*
	 * For eDP we always set the encoder type to INTEL_OUTPUT_EDP, but
	 * for DP the encoder type can be set by the caller to
	 * INTEL_OUTPUT_UNKNOWN for DDI, so don't rewrite it.
	 */
	if (type == DRM_MODE_CONNECTOR_eDP)
		intel_encoder->type = INTEL_OUTPUT_EDP;

	/* eDP only on port B and/or C on vlv/chv */
	if (WARN_ON((IS_VALLEYVIEW(dev_priv) || IS_CHERRYVIEW(dev_priv)) &&
		    intel_dp_is_edp(intel_dp) &&
		    port != PORT_B && port != PORT_C))
		return false;

	DRM_DEBUG_KMS("Adding %s connector on [ENCODER:%d:%s]\n",
		      type == DRM_MODE_CONNECTOR_eDP ? "eDP" : "DP",
		      intel_encoder->base.base.id, intel_encoder->base.name);

	drm_connector_init(dev, connector, &intel_dp_connector_funcs, type);
	drm_connector_helper_add(connector, &intel_dp_connector_helper_funcs);

	if (!HAS_GMCH(dev_priv))
		connector->interlace_allowed = true;
	connector->doublescan_allowed = 0;

	if (INTEL_GEN(dev_priv) >= 11)
		connector->ycbcr_420_allowed = true;

	intel_encoder->hpd_pin = intel_hpd_pin_default(dev_priv, port);

	intel_dp_aux_init(intel_dp);

	intel_connector_attach_encoder(intel_connector, intel_encoder);

	if (HAS_DDI(dev_priv))
		intel_connector->get_hw_state = intel_ddi_connector_get_hw_state;
	else
		intel_connector->get_hw_state = intel_connector_get_hw_state;

	/* init MST on ports that can support it */
	if (HAS_DP_MST(dev_priv) && !intel_dp_is_edp(intel_dp) &&
	    (port == PORT_B || port == PORT_C ||
	     port == PORT_D || port == PORT_F))
		intel_dp_mst_encoder_init(intel_dig_port,
					  intel_connector->base.base.id);

	if (!intel_edp_init_connector(intel_dp, intel_connector)) {
		intel_dp_aux_fini(intel_dp);
		intel_dp_mst_encoder_cleanup(intel_dig_port);
		goto fail;
	}

	intel_dp_add_properties(intel_dp, connector);

	if (is_hdcp_supported(dev_priv, port) && !intel_dp_is_edp(intel_dp)) {
		int ret = intel_hdcp_init(intel_connector, &intel_dp_hdcp_shim);
		if (ret)
			DRM_DEBUG_KMS("HDCP init failed, skipping.\n");
	}

	/* For G4X desktop chip, PEG_BAND_GAP_DATA 3:0 must first be written
	 * 0xd.  Failure to do so will result in spurious interrupts being
	 * generated on the port when a cable is not attached.
	 */
	if (IS_G45(dev_priv)) {
		u32 temp = I915_READ(PEG_BAND_GAP_DATA);
		I915_WRITE(PEG_BAND_GAP_DATA, (temp & ~0xf) | 0xd);
	}

	return true;

fail:
	drm_connector_cleanup(connector);

	return false;
}

bool intel_dp_init(struct drm_i915_private *dev_priv,
		   i915_reg_t output_reg,
		   enum port port)
{
	struct intel_digital_port *intel_dig_port;
	struct intel_encoder *intel_encoder;
	struct drm_encoder *encoder;
	struct intel_connector *intel_connector;

	intel_dig_port = kzalloc(sizeof(*intel_dig_port), GFP_KERNEL);
	if (!intel_dig_port)
		return false;

	intel_connector = intel_connector_alloc();
	if (!intel_connector)
		goto err_connector_alloc;

	intel_encoder = &intel_dig_port->base;
	encoder = &intel_encoder->base;

	if (drm_encoder_init(&dev_priv->drm, &intel_encoder->base,
			     &intel_dp_enc_funcs, DRM_MODE_ENCODER_TMDS,
			     "DP %c", port_name(port)))
		goto err_encoder_init;

	intel_encoder->hotplug = intel_dp_hotplug;
	intel_encoder->compute_config = intel_dp_compute_config;
	intel_encoder->get_hw_state = intel_dp_get_hw_state;
	intel_encoder->get_config = intel_dp_get_config;
	intel_encoder->update_pipe = intel_panel_update_backlight;
	intel_encoder->suspend = intel_dp_encoder_suspend;
	if (IS_CHERRYVIEW(dev_priv)) {
		intel_encoder->pre_pll_enable = chv_dp_pre_pll_enable;
		intel_encoder->pre_enable = chv_pre_enable_dp;
		intel_encoder->enable = vlv_enable_dp;
		intel_encoder->disable = vlv_disable_dp;
		intel_encoder->post_disable = chv_post_disable_dp;
		intel_encoder->post_pll_disable = chv_dp_post_pll_disable;
	} else if (IS_VALLEYVIEW(dev_priv)) {
		intel_encoder->pre_pll_enable = vlv_dp_pre_pll_enable;
		intel_encoder->pre_enable = vlv_pre_enable_dp;
		intel_encoder->enable = vlv_enable_dp;
		intel_encoder->disable = vlv_disable_dp;
		intel_encoder->post_disable = vlv_post_disable_dp;
	} else {
		intel_encoder->pre_enable = g4x_pre_enable_dp;
		intel_encoder->enable = g4x_enable_dp;
		intel_encoder->disable = g4x_disable_dp;
		intel_encoder->post_disable = g4x_post_disable_dp;
	}

	intel_dig_port->dp.output_reg = output_reg;
	intel_dig_port->max_lanes = 4;

	intel_encoder->type = INTEL_OUTPUT_DP;
	intel_encoder->power_domain = intel_port_to_power_domain(port);
	if (IS_CHERRYVIEW(dev_priv)) {
		if (port == PORT_D)
			intel_encoder->crtc_mask = BIT(PIPE_C);
		else
			intel_encoder->crtc_mask = BIT(PIPE_A) | BIT(PIPE_B);
	} else {
		intel_encoder->crtc_mask = BIT(PIPE_A) | BIT(PIPE_B) | BIT(PIPE_C);
	}
	intel_encoder->cloneable = 0;
	intel_encoder->port = port;

	intel_dig_port->hpd_pulse = intel_dp_hpd_pulse;

	if (port != PORT_A)
		intel_infoframe_init(intel_dig_port);

	intel_dig_port->aux_ch = intel_bios_port_aux_ch(dev_priv, port);
	if (!intel_dp_init_connector(intel_dig_port, intel_connector))
		goto err_init_connector;

	return true;

err_init_connector:
	drm_encoder_cleanup(encoder);
err_encoder_init:
	kfree(intel_connector);
err_connector_alloc:
	kfree(intel_dig_port);
	return false;
}

void intel_dp_mst_suspend(struct drm_i915_private *dev_priv)
{
	struct intel_encoder *encoder;

	for_each_intel_encoder(&dev_priv->drm, encoder) {
		struct intel_dp *intel_dp;

		if (encoder->type != INTEL_OUTPUT_DDI)
			continue;

		intel_dp = enc_to_intel_dp(&encoder->base);

		if (!intel_dp->can_mst)
			continue;

		if (intel_dp->is_mst)
			drm_dp_mst_topology_mgr_suspend(&intel_dp->mst_mgr);
	}
}

void intel_dp_mst_resume(struct drm_i915_private *dev_priv)
{
	struct intel_encoder *encoder;

	for_each_intel_encoder(&dev_priv->drm, encoder) {
		struct intel_dp *intel_dp;
		int ret;

		if (encoder->type != INTEL_OUTPUT_DDI)
			continue;

		intel_dp = enc_to_intel_dp(&encoder->base);

		if (!intel_dp->can_mst)
			continue;

		ret = drm_dp_mst_topology_mgr_resume(&intel_dp->mst_mgr);
		if (ret) {
			intel_dp->is_mst = false;
			drm_dp_mst_topology_mgr_set_mst(&intel_dp->mst_mgr,
							false);
		}
	}
}<|MERGE_RESOLUTION|>--- conflicted
+++ resolved
@@ -495,9 +495,6 @@
 		       DP_DSC_FEC_OVERHEAD_FACTOR);
 }
 
-<<<<<<< HEAD
-static u16 intel_dp_dsc_get_output_bpp(u32 link_clock, u32 lane_count,
-=======
 static int
 small_joiner_ram_size_bits(struct drm_i915_private *i915)
 {
@@ -509,7 +506,6 @@
 
 static u16 intel_dp_dsc_get_output_bpp(struct drm_i915_private *i915,
 				       u32 link_clock, u32 lane_count,
->>>>>>> 9445ad17
 				       u32 mode_clock, u32 mode_hdisplay)
 {
 	u32 bits_per_pixel, max_bpp_small_joiner_ram;
@@ -526,12 +522,8 @@
 	DRM_DEBUG_KMS("Max link bpp: %u\n", bits_per_pixel);
 
 	/* Small Joiner Check: output bpp <= joiner RAM (bits) / Horiz. width */
-<<<<<<< HEAD
-	max_bpp_small_joiner_ram = DP_DSC_MAX_SMALL_JOINER_RAM_BUFFER / mode_hdisplay;
-=======
 	max_bpp_small_joiner_ram = small_joiner_ram_size_bits(i915) /
 		mode_hdisplay;
->>>>>>> 9445ad17
 	DRM_DEBUG_KMS("Max small joiner bpp: %u\n", max_bpp_small_joiner_ram);
 
 	/*
