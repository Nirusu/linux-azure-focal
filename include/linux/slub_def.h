#ifndef _LINUX_SLUB_DEF_H
#define _LINUX_SLUB_DEF_H

/*
 * SLUB : A Slab allocator without object queues.
 *
 * (C) 2007 SGI, Christoph Lameter
 */
#include <linux/types.h>
#include <linux/gfp.h>
#include <linux/workqueue.h>
#include <linux/kobject.h>

#include <linux/kmemleak.h>

enum stat_item {
	ALLOC_FASTPATH,		/* Allocation from cpu slab */
	ALLOC_SLOWPATH,		/* Allocation by getting a new cpu slab */
	FREE_FASTPATH,		/* Free to cpu slub */
	FREE_SLOWPATH,		/* Freeing not to cpu slab */
	FREE_FROZEN,		/* Freeing to frozen slab */
	FREE_ADD_PARTIAL,	/* Freeing moves slab to partial list */
	FREE_REMOVE_PARTIAL,	/* Freeing removes last object */
	ALLOC_FROM_PARTIAL,	/* Cpu slab acquired from partial list */
	ALLOC_SLAB,		/* Cpu slab acquired from page allocator */
	ALLOC_REFILL,		/* Refill cpu slab from slab freelist */
	FREE_SLAB,		/* Slab freed to the page allocator */
	CPUSLAB_FLUSH,		/* Abandoning of the cpu slab */
	DEACTIVATE_FULL,	/* Cpu slab was full when deactivated */
	DEACTIVATE_EMPTY,	/* Cpu slab was empty when deactivated */
	DEACTIVATE_TO_HEAD,	/* Cpu slab was moved to the head of partials */
	DEACTIVATE_TO_TAIL,	/* Cpu slab was moved to the tail of partials */
	DEACTIVATE_REMOTE_FREES,/* Slab contained remotely freed objects */
	ORDER_FALLBACK,		/* Number of times fallback was necessary */
	NR_SLUB_STAT_ITEMS };

struct kmem_cache_cpu {
	void **freelist;	/* Pointer to next available object */
#ifdef CONFIG_CMPXCHG_LOCAL
	unsigned long tid;	/* Globally unique transaction id */
#endif
	struct page *page;	/* The slab from which we are allocating */
	int node;		/* The node of the page (or -1 for debug) */
#ifdef CONFIG_SLUB_STATS
	unsigned stat[NR_SLUB_STAT_ITEMS];
#endif
};

struct kmem_cache_node {
	spinlock_t list_lock;	/* Protect partial list and nr_partial */
	unsigned long nr_partial;
	struct list_head partial;
#ifdef CONFIG_SLUB_DEBUG
	atomic_long_t nr_slabs;
	atomic_long_t total_objects;
	struct list_head full;
#endif
};

/*
 * Word size structure that can be atomically updated or read and that
 * contains both the order and the number of objects that a slab of the
 * given order would contain.
 */
struct kmem_cache_order_objects {
	unsigned long x;
};

/*
 * Slab cache management.
 */
struct kmem_cache {
	struct kmem_cache_cpu __percpu *cpu_slab;
	/* Used for retriving partial slabs etc */
	unsigned long flags;
	unsigned long min_partial;
	int size;		/* The size of an object including meta data */
	int objsize;		/* The size of an object without meta data */
	int offset;		/* Free pointer offset. */
	struct kmem_cache_order_objects oo;

	/* Allocation and freeing of slabs */
	struct kmem_cache_order_objects max;
	struct kmem_cache_order_objects min;
	gfp_t allocflags;	/* gfp flags to use on each alloc */
	int refcount;		/* Refcount for slab cache destroy */
	void (*ctor)(void *);
	int inuse;		/* Offset to metadata */
	int align;		/* Alignment */
<<<<<<< HEAD
	int reserved;		/* Reserved bytes at the end of slabs */
	unsigned long min_partial;
=======
>>>>>>> a24c5a0e
	const char *name;	/* Name (only for display!) */
	struct list_head list;	/* List of slab caches */
#ifdef CONFIG_SYSFS
	struct kobject kobj;	/* For sysfs */
#endif

#ifdef CONFIG_NUMA
	/*
	 * Defragmentation by allocating from a remote node.
	 */
	int remote_node_defrag_ratio;
#endif
	struct kmem_cache_node *node[MAX_NUMNODES];
};

/*
 * Kmalloc subsystem.
 */
#if defined(ARCH_DMA_MINALIGN) && ARCH_DMA_MINALIGN > 8
#define KMALLOC_MIN_SIZE ARCH_DMA_MINALIGN
#else
#define KMALLOC_MIN_SIZE 8
#endif

#define KMALLOC_SHIFT_LOW ilog2(KMALLOC_MIN_SIZE)

#ifdef ARCH_DMA_MINALIGN
#define ARCH_KMALLOC_MINALIGN ARCH_DMA_MINALIGN
#else
#define ARCH_KMALLOC_MINALIGN __alignof__(unsigned long long)
#endif

#ifndef ARCH_SLAB_MINALIGN
#define ARCH_SLAB_MINALIGN __alignof__(unsigned long long)
#endif

/*
 * Maximum kmalloc object size handled by SLUB. Larger object allocations
 * are passed through to the page allocator. The page allocator "fastpath"
 * is relatively slow so we need this value sufficiently high so that
 * performance critical objects are allocated through the SLUB fastpath.
 *
 * This should be dropped to PAGE_SIZE / 2 once the page allocator
 * "fastpath" becomes competitive with the slab allocator fastpaths.
 */
#define SLUB_MAX_SIZE (2 * PAGE_SIZE)

#define SLUB_PAGE_SHIFT (PAGE_SHIFT + 2)

#ifdef CONFIG_ZONE_DMA
#define SLUB_DMA __GFP_DMA
#else
/* Disable DMA functionality */
#define SLUB_DMA (__force gfp_t)0
#endif

/*
 * We keep the general caches in an array of slab caches that are used for
 * 2^x bytes of allocations.
 */
extern struct kmem_cache *kmalloc_caches[SLUB_PAGE_SHIFT];

/*
 * Sorry that the following has to be that ugly but some versions of GCC
 * have trouble with constant propagation and loops.
 */
static __always_inline int kmalloc_index(size_t size)
{
	if (!size)
		return 0;

	if (size <= KMALLOC_MIN_SIZE)
		return KMALLOC_SHIFT_LOW;

	if (KMALLOC_MIN_SIZE <= 32 && size > 64 && size <= 96)
		return 1;
	if (KMALLOC_MIN_SIZE <= 64 && size > 128 && size <= 192)
		return 2;
	if (size <=          8) return 3;
	if (size <=         16) return 4;
	if (size <=         32) return 5;
	if (size <=         64) return 6;
	if (size <=        128) return 7;
	if (size <=        256) return 8;
	if (size <=        512) return 9;
	if (size <=       1024) return 10;
	if (size <=   2 * 1024) return 11;
	if (size <=   4 * 1024) return 12;
/*
 * The following is only needed to support architectures with a larger page
 * size than 4k.
 */
	if (size <=   8 * 1024) return 13;
	if (size <=  16 * 1024) return 14;
	if (size <=  32 * 1024) return 15;
	if (size <=  64 * 1024) return 16;
	if (size <= 128 * 1024) return 17;
	if (size <= 256 * 1024) return 18;
	if (size <= 512 * 1024) return 19;
	if (size <= 1024 * 1024) return 20;
	if (size <=  2 * 1024 * 1024) return 21;
	return -1;

/*
 * What we really wanted to do and cannot do because of compiler issues is:
 *	int i;
 *	for (i = KMALLOC_SHIFT_LOW; i <= KMALLOC_SHIFT_HIGH; i++)
 *		if (size <= (1 << i))
 *			return i;
 */
}

/*
 * Find the slab cache for a given combination of allocation flags and size.
 *
 * This ought to end up with a global pointer to the right cache
 * in kmalloc_caches.
 */
static __always_inline struct kmem_cache *kmalloc_slab(size_t size)
{
	int index = kmalloc_index(size);

	if (index == 0)
		return NULL;

	return kmalloc_caches[index];
}

void *kmem_cache_alloc(struct kmem_cache *, gfp_t);
void *__kmalloc(size_t size, gfp_t flags);

static __always_inline void *
kmalloc_order(size_t size, gfp_t flags, unsigned int order)
{
	void *ret = (void *) __get_free_pages(flags | __GFP_COMP, order);
	kmemleak_alloc(ret, size, 1, flags);
	return ret;
}

#ifdef CONFIG_TRACING
extern void *
kmem_cache_alloc_trace(struct kmem_cache *s, gfp_t gfpflags, size_t size);
extern void *kmalloc_order_trace(size_t size, gfp_t flags, unsigned int order);
#else
static __always_inline void *
kmem_cache_alloc_trace(struct kmem_cache *s, gfp_t gfpflags, size_t size)
{
	return kmem_cache_alloc(s, gfpflags);
}

static __always_inline void *
kmalloc_order_trace(size_t size, gfp_t flags, unsigned int order)
{
	return kmalloc_order(size, flags, order);
}
#endif

static __always_inline void *kmalloc_large(size_t size, gfp_t flags)
{
	unsigned int order = get_order(size);
	return kmalloc_order_trace(size, flags, order);
}

static __always_inline void *kmalloc(size_t size, gfp_t flags)
{
	if (__builtin_constant_p(size)) {
		if (size > SLUB_MAX_SIZE)
			return kmalloc_large(size, flags);

		if (!(flags & SLUB_DMA)) {
			struct kmem_cache *s = kmalloc_slab(size);

			if (!s)
				return ZERO_SIZE_PTR;

			return kmem_cache_alloc_trace(s, flags, size);
		}
	}
	return __kmalloc(size, flags);
}

#ifdef CONFIG_NUMA
void *__kmalloc_node(size_t size, gfp_t flags, int node);
void *kmem_cache_alloc_node(struct kmem_cache *, gfp_t flags, int node);

#ifdef CONFIG_TRACING
extern void *kmem_cache_alloc_node_trace(struct kmem_cache *s,
					   gfp_t gfpflags,
					   int node, size_t size);
#else
static __always_inline void *
kmem_cache_alloc_node_trace(struct kmem_cache *s,
			      gfp_t gfpflags,
			      int node, size_t size)
{
	return kmem_cache_alloc_node(s, gfpflags, node);
}
#endif

static __always_inline void *kmalloc_node(size_t size, gfp_t flags, int node)
{
	if (__builtin_constant_p(size) &&
		size <= SLUB_MAX_SIZE && !(flags & SLUB_DMA)) {
			struct kmem_cache *s = kmalloc_slab(size);

		if (!s)
			return ZERO_SIZE_PTR;

		return kmem_cache_alloc_node_trace(s, flags, node, size);
	}
	return __kmalloc_node(size, flags, node);
}
#endif

#endif /* _LINUX_SLUB_DEF_H */<|MERGE_RESOLUTION|>--- conflicted
+++ resolved
@@ -87,11 +87,7 @@
 	void (*ctor)(void *);
 	int inuse;		/* Offset to metadata */
 	int align;		/* Alignment */
-<<<<<<< HEAD
 	int reserved;		/* Reserved bytes at the end of slabs */
-	unsigned long min_partial;
-=======
->>>>>>> a24c5a0e
 	const char *name;	/* Name (only for display!) */
 	struct list_head list;	/* List of slab caches */
 #ifdef CONFIG_SYSFS
